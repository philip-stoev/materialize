// Copyright Materialize, Inc. All rights reserved.
//
// Use of this software is governed by the Business Source License
// included in the LICENSE file.
//
// As of the Change Date specified in that file, in accordance with
// the Business Source License, use of this software will be governed
// by the Apache License, Version 2.0.

//! SQL `Query`s are the declarative, computational part of SQL.
//! This module turns `Query`s into `RelationExpr`s - a more explicit, algebraic way of describing computation.

//! Functions named plan_* are typically responsible for handling a single node of the SQL ast. Eg `plan_query` is responsible for handling `sqlparser::ast::Query`.
//! plan_* functions which correspond to operations on relations typically return a `RelationExpr`.
//! plan_* functions which correspond to operations on scalars typically return a `ScalarExpr` and a `ScalarType`. (The latter is because it's not always possible to infer from a `ScalarExpr` what the intended type is - notably in the case of decimals where the scale/precision are encoded only in the type).

//! Aggregates are particularly twisty.
//! In SQL, a GROUP BY turns any columns not in the group key into vectors of values. Then anywhere later in the scope, an aggregate function can be applied to that group. Inside the arguments of an aggregate function, other normal functions are applied element-wise over the vectors. Thus `SELECT sum(foo.x + foo.y) FROM foo GROUP BY x` means adding the scalar `x` to the vector `y` and summing the results.
//! In `RelationExpr`, aggregates can only be applied immediately at the time of grouping.
//! To deal with this, whenever we see a SQL GROUP BY we look ahead for aggregates and precompute them in the `RelationExpr::Reduce`. When we reach the same aggregates during normal planning later on, we look them up in an `ExprContext` to find the precomputed versions.

use std::cell::RefCell;
use std::cmp::{self, Ordering};
use std::collections::{btree_map, BTreeMap, HashSet};
use std::convert::TryInto;
use std::fmt;
use std::iter;
use std::mem;
use std::rc::Rc;

use failure::{bail, ensure, format_err, ResultExt};
use sql_parser::ast::visit::{self, Visit};
use sql_parser::ast::{
    BinaryOperator, DataType, Expr, ExtractField, Function, Ident, JoinConstraint, JoinOperator,
    ObjectName, Query, Select, SelectItem, SetExpr, SetOperator, ShowStatementFilter, TableAlias,
    TableFactor, TableWithJoins, UnaryOperator, Value, Values,
};
use uuid::Uuid;

use ::expr::{DateTruncTo, Id, RowSetFinishing};
use catalog::names::PartialName;
use repr::decimal::{Decimal, MAX_DECIMAL_PRECISION};
use repr::{strconv, ColumnName, ColumnType, Datum, RelationDesc, RelationType, ScalarType};

use super::expr::{
    AggregateExpr, AggregateFunc, BinaryFunc, ColumnOrder, ColumnRef, JoinKind, NullaryFunc,
    RelationExpr, ScalarExpr, UnaryFunc, UnaryTableFunc, VariadicFunc,
};
use super::normalize;
use super::scope::{Scope, ScopeItem, ScopeItemName};
use super::statement::StatementContext;

/// Plans a top-level query, returning the `RelationExpr` describing the query
/// plan, the `RelationDesc` describing the shape of the result set, a
/// `RowSetFinishing` describing post-processing that must occur before results
/// are sent to the client, and the types of the parameters in the query, if any
/// were present.
///
/// Note that the returned `RelationDesc` describes the expression after
/// applying the returned `RowSetFinishing`.
pub fn plan_root_query(
    scx: &StatementContext,
    mut query: Query,
    lifetime: QueryLifetime,
) -> Result<(RelationExpr, RelationDesc, RowSetFinishing, Vec<ScalarType>), failure::Error> {
    crate::transform::transform(&mut query);
    let qcx = QueryContext::root(scx, lifetime);
    let (expr, scope, finishing) = plan_query(&qcx, &query)?;
    let typ = qcx.relation_type(&expr);
    let typ = RelationType::new(
        finishing
            .project
            .iter()
            .map(|i| typ.column_types[*i].clone())
            .collect(),
    );

    let desc = RelationDesc::new(typ, scope.column_names());
    let mut param_types = vec![];
    for (i, (n, typ)) in qcx.unwrap_param_types().into_iter().enumerate() {
        if n != i + 1 {
            bail!("unable to infer type for parameter ${}", i + 1);
        }
        param_types.push(typ);
    }
    Ok((expr, desc, finishing, param_types))
}

/// Plans a SHOW statement that might have a WHERE or LIKE clause attached to it. A LIKE clause is
/// treated as a WHERE applied to the first column in the result set.
pub fn plan_show_where(
    scx: &StatementContext,
    filter: Option<&ShowStatementFilter>,
    rows: Vec<Vec<Datum>>,
    desc: &RelationDesc,
) -> Result<(RelationExpr, RowSetFinishing), failure::Error> {
    let names: Vec<Option<String>> = desc
        .iter_names()
        .map(|name| name.map(|x| x.as_str().into()))
        .collect();

    let num_cols = names.len();
    let mut row_expr = RelationExpr::constant(rows, desc.typ().clone());

    if let Some(f) = filter {
        let owned;
        let predicate = match &f {
            ShowStatementFilter::Like(s) => {
                owned = Expr::BinaryOp {
                    left: Box::new(Expr::Identifier(Ident::new(names[0].clone().unwrap()))),
                    op: BinaryOperator::Like,
                    right: Box::new(Expr::Value(Value::SingleQuotedString(s.into()))),
                };
                &owned
            }
            ShowStatementFilter::Where(selection) => selection,
        };
        let qcx = QueryContext::root(scx, QueryLifetime::OneShot);
        let scope = Scope::from_source(None, names, None);
        let ecx = ExprContext {
            qcx: &qcx,
            name: "SHOW WHERE clause",
            scope: &scope,
            relation_type: &qcx.relation_type(&row_expr),
            allow_aggregates: false,
            allow_subqueries: true,
        };
        let expr = plan_expr(&ecx, &predicate, Some(ScalarType::Bool))?;
        let typ = ecx.column_type(&expr);
        if typ.scalar_type != ScalarType::Bool && typ.scalar_type != ScalarType::Unknown {
            bail!(
                "WHERE clause must have boolean type, not {:?}",
                typ.scalar_type
            );
        }
        row_expr = row_expr.filter(vec![expr]);
    }

    Ok((
        row_expr,
        RowSetFinishing {
            order_by: (0..num_cols)
                .map(|c| ColumnOrder {
                    column: c,
                    desc: false,
                })
                .collect(),
            limit: None,
            offset: 0,
            project: (0..num_cols).collect(),
        },
    ))
}

pub fn plan_index_exprs<'a>(
    scx: &'a StatementContext,
    on_desc: &RelationDesc,
    exprs: &[Expr],
) -> Result<Vec<::expr::ScalarExpr>, failure::Error> {
    let scope = Scope::from_source(None, on_desc.iter_names(), Some(Scope::empty(None)));
    let qcx = &QueryContext::root(scx, QueryLifetime::Static);
    let ecx = &ExprContext {
        qcx: &qcx,
        name: "CREATE INDEX",
        scope: &scope,
        relation_type: on_desc.typ(),
        allow_aggregates: false,
        allow_subqueries: false,
    };
    let mut out = vec![];
    for expr in exprs {
        let (expr, _) =
            plan_expr_or_col_index(ecx, expr, Some(ScalarType::String), "CREATE INDEX")?;
        out.push(expr.lower_uncorrelated());
    }
    Ok(out)
}

fn plan_expr_or_col_index<'a>(
    ecx: &ExprContext,
    e: &'a Expr,
    type_hint: Option<ScalarType>,
    clause_name: &str,
) -> Result<(ScalarExpr, Option<ScopeItemName>), failure::Error> {
    match e {
        Expr::Value(Value::Number(n)) => {
            let n = n.parse::<usize>().with_context(|err| {
                format_err!(
                    "unable to parse column reference in {}: {}: {}",
                    clause_name,
                    err,
                    n
                )
            })?;
            let max = ecx.relation_type.column_types.len();
            if n < 1 || n > max {
                bail!(
                    "column reference {} in {} is out of range (1 - {})",
                    n,
                    clause_name,
                    max
                );
            }
            Some(Ok((
                ScalarExpr::Column(ColumnRef {
                    level: 0,
                    column: n - 1,
                }),
                None,
            )))
        }
        _ => None,
    }
    .unwrap_or_else(|| plan_expr_returning_name(ecx, e, type_hint))
}

fn plan_query(
    qcx: &QueryContext,
    q: &Query,
) -> Result<(RelationExpr, Scope, RowSetFinishing), failure::Error> {
    if !q.ctes.is_empty() {
        bail!("CTEs are not yet supported");
    }
    let limit = match &q.limit {
        None => None,
        Some(Expr::Value(Value::Number(x))) => Some(x.parse()?),
        _ => bail!("LIMIT must be an integer constant"),
    };
    let offset = match &q.offset {
        None => 0,
        Some(Expr::Value(Value::Number(x))) => x.parse()?,
        _ => bail!("OFFSET must be an integer constant"),
    };
    let (expr, scope) = plan_set_expr(qcx, &q.body)?;
    let output_typ = qcx.relation_type(&expr);
    let mut order_by = vec![];
    let mut map_exprs = vec![];
    for obe in &q.order_by {
        let ecx = &ExprContext {
            qcx,
            name: "ORDER BY clause",
            scope: &scope,
            relation_type: &output_typ,
            allow_aggregates: true,
            allow_subqueries: true,
        };
        let (expr, _maybe_name) =
            plan_expr_or_col_index(ecx, &obe.expr, Some(ScalarType::String), "ORDER BY")?;
        // If the expression is a reference to an existing column,
        // do not introduce a new column to support it.
        if let ScalarExpr::Column(ColumnRef { level: 0, column }) = expr {
            order_by.push(ColumnOrder {
                column,
                desc: match obe.asc {
                    None => false,
                    Some(asc) => !asc,
                },
            });
        } else {
            let idx = output_typ.column_types.len() + map_exprs.len();
            map_exprs.push(expr);
            order_by.push(ColumnOrder {
                column: idx,
                desc: match obe.asc {
                    None => false,
                    Some(asc) => !asc,
                },
            });
        }
    }

    let finishing = RowSetFinishing {
        order_by,
        limit,
        project: (0..output_typ.column_types.len()).collect(),
        offset,
    };
    Ok((expr.map(map_exprs), scope, finishing))
}

fn plan_subquery(qcx: &QueryContext, q: &Query) -> Result<(RelationExpr, Scope), failure::Error> {
    let (mut expr, scope, finishing) = plan_query(qcx, q)?;
    if finishing.limit.is_some() || finishing.offset > 0 {
        expr = RelationExpr::TopK {
            input: Box::new(expr),
            group_key: vec![],
            order_key: finishing.order_by,
            limit: finishing.limit,
            offset: finishing.offset,
        };
    }
    Ok((
        RelationExpr::Project {
            input: Box::new(expr),
            outputs: finishing.project,
        },
        scope,
    ))
}

fn plan_set_expr(qcx: &QueryContext, q: &SetExpr) -> Result<(RelationExpr, Scope), failure::Error> {
    match q {
        SetExpr::Select(select) => plan_view_select(qcx, select),
        SetExpr::SetOperation {
            op,
            all,
            left,
            right,
        } => {
            let (left_expr, left_scope) = plan_set_expr(qcx, left)?;
            let (right_expr, _right_scope) = plan_set_expr(qcx, right)?;

            // TODO(jamii) this type-checking is redundant with RelationExpr::typ, but currently it seems that we need both because RelationExpr::typ is not allowed to return errors
            let left_types = qcx.relation_type(&left_expr).column_types;
            let right_types = qcx.relation_type(&right_expr).column_types;
            if left_types.len() != right_types.len() {
                bail!(
                    "each {} query must have the same number of columns: {} vs {}",
                    op,
                    left_types.len(),
                    right_types.len(),
                );
            }
            for (left_col_type, right_col_type) in left_types.iter().zip(right_types.iter()) {
                if left_col_type.union(right_col_type).is_err() {
                    bail!(
                        "{} types {} and {} cannot be matched",
                        op,
                        left_col_type.scalar_type,
                        right_col_type.scalar_type
                    );
                }
            }

            let relation_expr = match op {
                SetOperator::Union => {
                    if *all {
                        left_expr.union(right_expr)
                    } else {
                        left_expr.union(right_expr).distinct()
                    }
                }
                SetOperator::Except => {
                    if *all {
                        left_expr.union(right_expr.negate()).threshold()
                    } else {
                        left_expr
                            .distinct()
                            .union(right_expr.distinct().negate())
                            .threshold()
                    }
                }
                SetOperator::Intersect => {
                    // TODO: Let's not duplicate the left-hand expression into TWO dataflows!
                    // Though we believe that render() does The Right Thing (TM)
                    // Also note that we do *not* need another threshold() at the end of the method chain
                    // because the right-hand side of the outer union only produces existing records,
                    // i.e., the record counts for differential data flow definitely remain non-negative.
                    let left_clone = left_expr.clone();
                    if *all {
                        left_expr.union(left_clone.union(right_expr.negate()).threshold().negate())
                    } else {
                        left_expr
                            .union(left_clone.union(right_expr.negate()).threshold().negate())
                            .distinct()
                    }
                }
            };
            let scope = Scope::from_source(
                None,
                // Column names are taken from the left, as in Postgres.
                left_scope.column_names(),
                Some(qcx.outer_scope.clone()),
            );

            Ok((relation_expr, scope))
        }
        SetExpr::Values(Values(values)) => {
            ensure!(
                !values.is_empty(),
                "Can't infer a type for empty VALUES expression"
            );
            let ecx = &ExprContext {
                qcx,
                name: "values",
                scope: &Scope::empty(Some(qcx.outer_scope.clone())),
                relation_type: &RelationType::empty(),
                allow_aggregates: false,
                allow_subqueries: true,
            };
            let mut expr: Option<RelationExpr> = None;
            let mut types: Option<Vec<ColumnType>> = None;
            for row in values {
                let mut value_exprs = vec![];
                let mut value_types = vec![];
                for value in row {
                    let expr = plan_expr(ecx, value, Some(ScalarType::String))?;
                    value_types.push(ecx.column_type(&expr));
                    value_exprs.push(expr);
                }
                types = if let Some(types) = types {
                    if types.len() != value_exprs.len() {
                        bail!("VALUES expression has varying number of columns: {}", q);
                    }
                    Some(
                        types
                            .iter()
                            .zip(value_types.iter())
                            .map(|(left_typ, right_typ)| left_typ.union(right_typ))
                            .collect::<Result<Vec<_>, _>>()?,
                    )
                } else {
                    Some(value_types)
                };

                let row_expr = RelationExpr::constant(vec![vec![]], RelationType::new(vec![]))
                    .map(value_exprs);
                expr = if let Some(expr) = expr {
                    Some(expr.union(row_expr))
                } else {
                    Some(row_expr)
                };
            }
            let mut scope = Scope::empty(Some(qcx.outer_scope.clone()));
            for i in 0..types.unwrap().len() {
                let name = Some(format!("column{}", i + 1).into());
                scope.items.push(ScopeItem::from_column_name(name));
            }
            Ok((expr.unwrap(), scope))
        }
        SetExpr::Query(query) => {
            let (expr, scope) = plan_subquery(qcx, query)?;
            Ok((expr, scope))
        }
    }
}

fn plan_view_select(
    qcx: &QueryContext,
    s: &Select,
) -> Result<(RelationExpr, Scope), failure::Error> {
    // Step 1. Handle FROM clause, including joins.
    let (left, left_scope) = {
        let typ = RelationType::new(vec![]);
        (
            RelationExpr::constant(vec![vec![]], typ),
            Scope::from_source(
                None,
                iter::empty::<Option<ColumnName>>(),
                Some(qcx.outer_scope.clone()),
            ),
        )
    };
    let (mut relation_expr, from_scope) =
        s.from.iter().fold(Ok((left, left_scope)), |l, twj| {
            let (left, left_scope) = l?;
            plan_table_with_joins(qcx, left, left_scope, &JoinOperator::CrossJoin, twj)
        })?;

    // Step 2. Handle WHERE clause.
    if let Some(selection) = &s.selection {
        let ecx = &ExprContext {
            qcx,
            name: "WHERE clause",
            scope: &from_scope,
            relation_type: &qcx.relation_type(&relation_expr),
            allow_aggregates: false,
            allow_subqueries: true,
        };
        let expr = plan_expr(ecx, &selection, Some(ScalarType::Bool))?;
        let typ = ecx.column_type(&expr);
        if typ.scalar_type != ScalarType::Bool && typ.scalar_type != ScalarType::Unknown {
            bail!(
                "WHERE clause must have boolean type, not {:?}",
                typ.scalar_type
            );
        }
        relation_expr = relation_expr.filter(vec![expr]);
    }

    // Step 3. Handle GROUP BY clause.
    let (group_scope, select_all_mapping) = {
        // gather group columns
        let ecx = &ExprContext {
            qcx,
            name: "GROUP BY clause",
            scope: &from_scope,
            relation_type: &qcx.relation_type(&relation_expr),
            allow_aggregates: false,
            allow_subqueries: true,
        };
        let mut group_key = vec![];
        let mut group_exprs = vec![];
        let mut group_scope = Scope::empty(Some(qcx.outer_scope.clone()));
        let mut select_all_mapping = BTreeMap::new();
        for group_expr in &s.group_by {
            let (expr, maybe_name) =
                plan_expr_or_col_index(ecx, group_expr, Some(ScalarType::String), "GROUP BY")?;
            let new_column = group_key.len();
            // repeated exprs in GROUP BY confuse name resolution later, and dropping them doesn't change the result
            if group_exprs
                .iter()
                .find(|existing_expr| **existing_expr == expr)
                .is_none()
            {
                let scope_item = if let ScalarExpr::Column(ColumnRef {
                    level: 0,
                    column: old_column,
                }) = &expr
                {
                    // If we later have `SELECT foo.*` then we have to find all the `foo` items in `from_scope` and figure out where they ended up in `group_scope`.
                    // This is really hard to do right using SQL name resolution, so instead we just track the movement here.
                    select_all_mapping.insert(*old_column, new_column);
                    let mut scope_item = ecx.scope.items[*old_column].clone();
                    scope_item.expr = Some(group_expr.clone());
                    scope_item
                } else {
                    ScopeItem {
                        names: maybe_name.into_iter().collect(),
                        expr: Some(group_expr.clone()),
                        nameable: true,
                    }
                };

                group_key.push(from_scope.len() + group_exprs.len());
                group_exprs.push(expr);
                group_scope.items.push(scope_item);
            }
        }
        // gather aggregates
        let mut aggregate_visitor = AggregateFuncVisitor::new();
        for p in &s.projection {
            aggregate_visitor.visit_select_item(p);
        }
        if let Some(having) = &s.having {
            aggregate_visitor.visit_expr(having);
        }
        let ecx = &ExprContext {
            qcx,
            name: "aggregate function",
            scope: &from_scope,
            relation_type: &qcx.relation_type(&relation_expr.clone().map(group_exprs.clone())),
            allow_aggregates: false,
            allow_subqueries: true,
        };
        let mut aggregates = vec![];
        for sql_function in aggregate_visitor.into_result()? {
            aggregates.push(plan_aggregate(ecx, sql_function)?);
            group_scope.items.push(ScopeItem {
                names: vec![ScopeItemName {
                    table_name: None,
                    column_name: Some(sql_function.name.to_string().into()),
                }],
                expr: Some(Expr::Function(sql_function.clone())),
                nameable: true,
            });
        }
        if !aggregates.is_empty() || !group_key.is_empty() || s.having.is_some() {
            // apply GROUP BY / aggregates
            relation_expr = relation_expr.map(group_exprs).reduce(group_key, aggregates);
            (group_scope, select_all_mapping)
        } else {
            // if no GROUP BY, aggregates or having then all columns remain in scope
            (
                from_scope.clone(),
                (0..from_scope.len()).map(|i| (i, i)).collect(),
            )
        }
    };

    // Step 4. Handle HAVING clause.
    if let Some(having) = &s.having {
        let ecx = &ExprContext {
            qcx,
            name: "HAVING clause",
            scope: &group_scope,
            relation_type: &qcx.relation_type(&relation_expr),
            allow_aggregates: true,
            allow_subqueries: true,
        };
        let expr = plan_expr(ecx, having, Some(ScalarType::Bool))?;
        let typ = ecx.column_type(&expr);
        if typ.scalar_type != ScalarType::Bool {
            bail!(
                "HAVING clause must have boolean type, not {:?}",
                typ.scalar_type
            );
        }
        relation_expr = relation_expr.filter(vec![expr]);
    }

    // Step 5. Handle projections.
    let project_scope = {
        let mut project_exprs = vec![];
        let mut project_key = vec![];
        let mut project_scope = Scope::empty(Some(qcx.outer_scope.clone()));
        for p in &s.projection {
            let ecx = &ExprContext {
                qcx,
                name: "SELECT clause",
                scope: &group_scope,
                relation_type: &qcx.relation_type(&relation_expr),
                allow_aggregates: true,
                allow_subqueries: true,
            };
            for (expr, scope_item) in plan_select_item(ecx, p, &from_scope, &select_all_mapping)? {
                project_key.push(group_scope.len() + project_exprs.len());
                project_exprs.push(expr);
                project_scope.items.push(scope_item);
            }
        }
        relation_expr = relation_expr.map(project_exprs).project(project_key);
        project_scope
    };

    // Step 6. Handle DISTINCT.
    if s.distinct {
        relation_expr = relation_expr.distinct();
    }

    Ok((relation_expr, project_scope))
}

fn plan_table_with_joins<'a>(
    qcx: &QueryContext,
    left: RelationExpr,
    left_scope: Scope,
    join_operator: &JoinOperator,
    table_with_joins: &'a TableWithJoins,
) -> Result<(RelationExpr, Scope), failure::Error> {
    let (mut left, mut left_scope) = plan_table_factor(
        qcx,
        left,
        left_scope,
        join_operator,
        &table_with_joins.relation,
    )?;
    for join in &table_with_joins.joins {
        let (new_left, new_left_scope) =
            plan_table_factor(qcx, left, left_scope, &join.join_operator, &join.relation)?;
        left = new_left;
        left_scope = new_left_scope;
    }
    Ok((left, left_scope))
}

fn plan_table_factor<'a>(
    qcx: &QueryContext,
    left: RelationExpr,
    left_scope: Scope,
    join_operator: &JoinOperator,
    table_factor: &'a TableFactor,
) -> Result<(RelationExpr, Scope), failure::Error> {
    match table_factor {
        TableFactor::Table {
            name,
            alias,
            args,
            with_hints,
        } => {
            if !with_hints.is_empty() {
                bail!("WITH hints are not supported");
            }
            let alias = if let Some(TableAlias { name, columns }) = alias {
                if !columns.is_empty() {
                    bail!("aliasing columns is not yet supported");
                }
                PartialName {
                    database: None,
                    schema: None,
                    item: normalize::ident(name.clone()),
                }
            } else {
                normalize::object_name(name.clone())?
            };
            if !args.is_empty() {
                let ecx = &ExprContext {
                    qcx,
                    name: "FROM table function",
                    scope: &left_scope,
                    relation_type: &qcx.relation_type(&left),
                    allow_aggregates: false,
                    allow_subqueries: true,
                };
                plan_table_function(ecx, left, &name, Some(alias), args)
            } else {
                let name = qcx.scx.resolve_name(name.clone())?;
                let item = qcx.scx.catalog.get(&name)?;
                let expr = RelationExpr::Get {
                    id: Id::Global(item.id()),
                    typ: item.desc()?.typ().clone(),
                };
                let scope = Scope::from_source(
                    Some(alias),
                    item.desc()?.iter_names(),
                    Some(qcx.outer_scope.clone()),
                );
                plan_join_operator(qcx, &join_operator, left, left_scope, expr, scope)
            }
        }
        TableFactor::Derived {
            lateral,
            subquery,
            alias,
        } => {
            if *lateral {
                bail!("LATERAL derived tables are not yet supported");
            }
            let (expr, scope) = plan_subquery(&qcx, &subquery)?;
            let alias = if let Some(TableAlias { name, columns }) = alias {
                if !columns.is_empty() {
                    bail!("aliasing columns is not yet supported");
                }
                Some(PartialName {
                    database: None,
                    schema: None,
                    item: normalize::ident(name.clone()),
                })
            } else {
                None
            };
            let scope =
                Scope::from_source(alias, scope.column_names(), Some(qcx.outer_scope.clone()));
            plan_join_operator(qcx, &join_operator, left, left_scope, expr, scope)
        }
        TableFactor::NestedJoin(table_with_joins) => {
            plan_table_with_joins(qcx, left, left_scope, join_operator, table_with_joins)
        }
    }
}

fn plan_table_function(
    ecx: &ExprContext,
    left: RelationExpr,
    name: &ObjectName,
    alias: Option<PartialName>,
    args: &[Expr],
) -> Result<(RelationExpr, Scope), failure::Error> {
    let ident = &*normalize::function_name(name.clone())?;
    if !is_table_func(ident) {
        // so we don't forget to add names over there
        bail!("{} is not a table function", ident);
    }
    match (ident, args) {
        ("jsonb_each", [expr])
        | ("jsonb_object_keys", [expr])
        | ("jsonb_array_elements", [expr])
        | ("jsonb_each_text", [expr])
        | ("jsonb_array_elements_text", [expr]) => {
            let expr = plan_expr(ecx, expr, Some(ScalarType::Jsonb))?;
            match ecx.column_type(&expr).scalar_type {
                ScalarType::Jsonb => {
                    let func = match ident {
                        "jsonb_each" | "jsonb_each_text" => UnaryTableFunc::JsonbEach,
                        "jsonb_object_keys" => UnaryTableFunc::JsonbObjectKeys,
                        "jsonb_array_elements" | "jsonb_array_elements_text" => {
                            UnaryTableFunc::JsonbArrayElements
                        }
                        _ => unreachable!(),
                    };
                    let mut call = RelationExpr::FlatMapUnary {
                        input: Box::new(left),
                        func,
                        expr,
                    };

                    if let "jsonb_each_text" = ident {
                        // convert value column to text, leave key column as is
                        let num_old_columns = ecx.scope.len();
                        call = call
                            .map(vec![ScalarExpr::Column(ColumnRef {
                                level: 0,
                                column: num_old_columns + 1,
                            })
                            .call_unary(UnaryFunc::JsonbStringifyUnlessString)])
                            .project(
                                (0..num_old_columns)
                                    .chain(vec![num_old_columns, num_old_columns + 2])
                                    .collect(),
                            );
                    }
                    if let "jsonb_array_elements_text" = ident {
                        // convert value column to text
                        let num_old_columns = ecx.scope.len();
                        call = call
                            .map(vec![ScalarExpr::Column(ColumnRef {
                                level: 0,
                                column: num_old_columns,
                            })
                            .call_unary(UnaryFunc::JsonbStringifyUnlessString)])
                            .project(
                                (0..num_old_columns)
                                    .chain(vec![num_old_columns + 1])
                                    .collect(),
                            );
                    }

                    let column_names: &[&str] = match ident {
                        "jsonb_each" | "jsonb_each_text" => &["key", "value"],
                        "jsonb_object_keys" => &["jsonb_object_keys"],
                        "jsonb_array_elements" | "jsonb_array_elements_text" => &["value"],
                        _ => unreachable!(),
                    };
                    let scope = Scope::from_source(
                        alias,
                        column_names
                            .iter()
                            .map(|name| Some(ColumnName::from(&**name))),
                        Some(ecx.qcx.outer_scope.clone()),
                    );
                    Ok((call, ecx.scope.clone().product(scope)))
                }
                other => bail!("No overload of {} for {}", ident, other),
            }
        }
        ("jsonb_each", _)
        | ("jsonb_object_keys", _)
        | ("jsonb_array_elements", _)
        | ("jsonb_each_text", _)
        | ("jsonb_array_elements_text", _) => bail!("{}() requires exactly one argument", ident),
        ("regexp_extract", [regex, haystack]) => {
            let expr = plan_expr(ecx, haystack, None)?;
            if ecx.column_type(&expr).scalar_type != ScalarType::String {
                bail!("Datum to search must be a string");
            }
            let regex = match &regex {
                Expr::Value(Value::SingleQuotedString(s)) => s,
                _ => bail!("Regex must be a string literal."),
            };

            let ar = expr::AnalyzedRegex::new(regex)?;
            let colnames: Vec<_> = ar
                .capture_groups_iter()
                .map(|cgd| {
                    cgd.name
                        .clone()
                        .unwrap_or_else(|| format!("column{}", cgd.index))
                })
                .collect();
            let call = RelationExpr::FlatMapUnary {
                input: Box::new(left),
                func: UnaryTableFunc::RegexpExtract(ar),
                expr,
            };
            let scope = Scope::from_source(
                alias,
                colnames.iter().map(|name| Some(ColumnName::from(&**name))),
                Some(ecx.qcx.outer_scope.clone()),
            );
            Ok((call, ecx.scope.clone().product(scope)))
        }
        ("csv_extract", [n_cols, expr]) => {
            let bad_ncols_bail = "csv_extract number of columns must be a positive integer literal";
            let n_cols: usize = match n_cols {
                Expr::Value(Value::Number(s)) => s.parse()?,
                _ => bail!(bad_ncols_bail),
            };
            if n_cols == 0 {
                bail!(bad_ncols_bail);
            }
            let expr = plan_expr(ecx, expr, None)?;
            let st = ecx.column_type(&expr).scalar_type;
            if st != ScalarType::Bytes && st != ScalarType::String {
                bail!("Datum to decode as CSV must be a string")
            }
            let colnames: Vec<_> = (1..=n_cols).map(|i| format!("column{}", i)).collect();
            let call = RelationExpr::FlatMapUnary {
                input: Box::new(left),
                func: UnaryTableFunc::CsvExtract(n_cols),
                expr,
            };
            let scope = Scope::from_source(
                alias,
                colnames.iter().map(|name| Some(ColumnName::from(&**name))),
                Some(ecx.qcx.outer_scope.clone()),
            );
            Ok((call, ecx.scope.clone().product(scope)))
        }
        ("regexp_extract", _) | ("csv_extract", _) => {
            bail!("{}() requires exactly two arguments", ident)
        }
        _ => bail!("unsupported table function: {}", ident),
    }
}

fn plan_select_item<'a>(
    ecx: &ExprContext,
    s: &'a SelectItem,
    select_all_scope: &Scope,
    select_all_mapping: &BTreeMap<usize, usize>,
) -> Result<Vec<(ScalarExpr, ScopeItem)>, failure::Error> {
    match s {
        SelectItem::UnnamedExpr(sql_expr) => {
            let (expr, maybe_name) =
                plan_expr_returning_name(ecx, sql_expr, Some(ScalarType::String))?;
            let scope_item = ScopeItem {
                names: maybe_name.into_iter().collect(),
                expr: Some(sql_expr.clone()),
                nameable: true,
            };
            Ok(vec![(expr, scope_item)])
        }
        SelectItem::ExprWithAlias {
            expr: sql_expr,
            alias,
        } => {
            let (expr, maybe_name) =
                plan_expr_returning_name(ecx, sql_expr, Some(ScalarType::String))?;
            let scope_item = ScopeItem {
                names: iter::once(ScopeItemName {
                    table_name: None,
                    column_name: Some(normalize::column_name(alias.clone())),
                })
                .chain(maybe_name.into_iter())
                .collect(),
                expr: Some(sql_expr.clone()),
                nameable: true,
            };
            Ok(vec![(expr, scope_item)])
        }
        SelectItem::Wildcard => {
            let out = select_all_scope
                .items
                .iter()
                .enumerate()
                .map(|(i, item)| {
                    let expr = ScalarExpr::Column(ColumnRef {
                        level: 0,
                        column: *select_all_mapping.get(&i).ok_or_else(|| {
                            format_err!("internal error: unable to resolve scope item {:?}", item)
                        })?,
                    });
                    let mut out_item = item.clone();
                    out_item.expr = None;
                    Ok((expr, out_item))
                })
                .collect::<Result<Vec<_>, failure::Error>>()?;
            if out.is_empty() {
                bail!("SELECT * with no tables specified is not valid");
            }
            Ok(out)
        }
        SelectItem::QualifiedWildcard(table_name) => {
            let table_name = normalize::object_name(table_name.clone())?;
            let out = select_all_scope
                .items
                .iter()
                .enumerate()
                .filter(|(_i, item)| item.is_from_table(&table_name))
                .map(|(i, item)| {
                    let expr = ScalarExpr::Column(ColumnRef {
                        level: 0,
                        column: *select_all_mapping.get(&i).ok_or_else(|| {
                            format_err!("internal error: unable to resolve scope item {:?}", item)
                        })?,
                    });
                    let mut out_item = item.clone();
                    out_item.expr = None;
                    Ok((expr, out_item))
                })
                .collect::<Result<Vec<_>, failure::Error>>()?;
            if out.is_empty() {
                bail!("no table named '{}' in scope", table_name);
            }
            Ok(out)
        }
    }
}

fn plan_join_operator(
    qcx: &QueryContext,
    operator: &JoinOperator,
    left: RelationExpr,
    left_scope: Scope,
    right: RelationExpr,
    right_scope: Scope,
) -> Result<(RelationExpr, Scope), failure::Error> {
    match operator {
        JoinOperator::Inner(constraint) => plan_join_constraint(
            qcx,
            &constraint,
            left,
            left_scope,
            right,
            right_scope,
            JoinKind::Inner,
        ),
        JoinOperator::LeftOuter(constraint) => plan_join_constraint(
            qcx,
            &constraint,
            left,
            left_scope,
            right,
            right_scope,
            JoinKind::LeftOuter,
        ),
        JoinOperator::RightOuter(constraint) => plan_join_constraint(
            qcx,
            &constraint,
            left,
            left_scope,
            right,
            right_scope,
            JoinKind::RightOuter,
        ),
        JoinOperator::FullOuter(constraint) => plan_join_constraint(
            qcx,
            &constraint,
            left,
            left_scope,
            right,
            right_scope,
            JoinKind::FullOuter,
        ),
        JoinOperator::CrossJoin => Ok((left.product(right), left_scope.product(right_scope))),
        // The remaining join types are MSSQL-specific. We are unlikely to
        // ever support them. The standard SQL equivalent is LATERAL, which
        // we are not capable of even parsing at the moment.
        JoinOperator::CrossApply => bail!("CROSS APPLY is not supported"),
        JoinOperator::OuterApply => bail!("OUTER APPLY is not supported"),
    }
}

#[allow(clippy::too_many_arguments)]
fn plan_join_constraint<'a>(
    qcx: &QueryContext,
    constraint: &'a JoinConstraint,
    left: RelationExpr,
    left_scope: Scope,
    right: RelationExpr,
    right_scope: Scope,
    kind: JoinKind,
) -> Result<(RelationExpr, Scope), failure::Error> {
    let (expr, scope) = match constraint {
        JoinConstraint::On(expr) => {
            let mut product_scope = left_scope.product(right_scope);
            let ecx = &ExprContext {
                qcx,
                name: "ON clause",
                scope: &product_scope,
                relation_type: &RelationType::new(
                    qcx.relation_type(&left)
                        .column_types
                        .into_iter()
                        .chain(qcx.relation_type(&right).column_types)
                        .collect(),
                ),
                allow_aggregates: false,
                allow_subqueries: true,
            };
            let on = plan_expr(ecx, expr, Some(ScalarType::Bool))?;
            if kind == JoinKind::Inner {
                for (l, r) in find_trivial_column_equivalences(&on) {
                    // When we can statically prove that two columns are
                    // equivalent after a join, the right column becomes
                    // unnamable and the left column assumes both names. This
                    // permits queries like
                    //
                    //     SELECT rhs.a FROM lhs JOIN rhs ON lhs.a = rhs.a
                    //     GROUP BY lhs.a
                    //
                    // which otherwise would fail because rhs.a appears to be
                    // a column that does not appear in the GROUP BY.
                    //
                    // Note that this is a MySQL-ism; PostgreSQL does not do
                    // this sort of equivalence detection for ON constraints.
                    product_scope.items[r].nameable = false;
                    let right_names = product_scope.items[r].names.clone();
                    product_scope.items[l].names.extend(right_names);
                }
            }
            let joined = RelationExpr::Join {
                left: Box::new(left),
                right: Box::new(right),
                on,
                kind,
            };
            (joined, product_scope)
        }
        JoinConstraint::Using(column_names) => plan_using_constraint(
            qcx,
            &column_names
                .iter()
                .map(|ident| normalize::column_name(ident.clone()))
                .collect::<Vec<_>>(),
            left,
            left_scope,
            right,
            right_scope,
            kind,
        )?,
        JoinConstraint::Natural => {
            let mut column_names = vec![];
            for item in left_scope.items.iter() {
                for name in &item.names {
                    if let Some(column_name) = &name.column_name {
                        if left_scope.resolve_column(column_name).is_ok()
                            && right_scope.resolve_column(column_name).is_ok()
                        {
                            column_names.push(column_name.clone());
                            break;
                        }
                    }
                }
            }
            plan_using_constraint(
                qcx,
                &column_names,
                left,
                left_scope,
                right,
                right_scope,
                kind,
            )?
        }
    };
    Ok((expr, scope))
}

// See page 440 of ANSI SQL 2016 spec for details on scoping of using/natural joins
#[allow(clippy::too_many_arguments)]
fn plan_using_constraint(
    qcx: &QueryContext,
    column_names: &[ColumnName],
    left: RelationExpr,
    left_scope: Scope,
    right: RelationExpr,
    right_scope: Scope,
    kind: JoinKind,
) -> Result<(RelationExpr, Scope), failure::Error> {
    let mut join_exprs = vec![];
    let mut map_exprs = vec![];
    let mut new_items = vec![];
    let mut dropped_columns = HashSet::new();
    for column_name in column_names {
        let (l, _) = left_scope.resolve_column(column_name)?;
        let (r, _) = right_scope.resolve_column(column_name)?;
        let l = match l {
            ColumnRef {
                level: 0,
                column: l,
            } => l,
            _ => bail!(
                "Internal error: name {} in USING resolved to outer column",
                column_name
            ),
        };
        let r = match r {
            ColumnRef {
                level: 0,
                column: r,
            } => r,
            _ => bail!(
                "Internal error: name {} in USING resolved to outer column",
                column_name
            ),
        };
        let l_type = &qcx.relation_type(&left).column_types[l];
        let r_type = &qcx.relation_type(&right).column_types[r];
        if l_type.scalar_type != r_type.scalar_type
            && l_type.scalar_type != ScalarType::Unknown
            && r_type.scalar_type != ScalarType::Unknown
        {
            bail!(
                "{:?} and {:?} are not comparable (in NATURAL/USING join on {})",
                l_type.scalar_type,
                r_type.scalar_type,
                column_name
            );
        }
        join_exprs.push(ScalarExpr::CallBinary {
            func: BinaryFunc::Eq,
            expr1: Box::new(ScalarExpr::Column(ColumnRef {
                level: 0,
                column: l,
            })),
            expr2: Box::new(ScalarExpr::Column(ColumnRef {
                level: 0,
                column: left_scope.len() + r,
            })),
        });
        map_exprs.push(ScalarExpr::CallVariadic {
            func: VariadicFunc::Coalesce,
            exprs: vec![
                ScalarExpr::Column(ColumnRef {
                    level: 0,
                    column: l,
                }),
                ScalarExpr::Column(ColumnRef {
                    level: 0,
                    column: left_scope.len() + r,
                }),
            ],
        });
        let mut names = left_scope.items[l].names.clone();
        names.extend(right_scope.items[r].names.clone());
        new_items.push(ScopeItem {
            names,
            expr: None,
            nameable: true,
        });
        dropped_columns.insert(l);
        dropped_columns.insert(left_scope.len() + r);
    }
    let project_key =
        // coalesced join columns
        (0..map_exprs.len())
        .map(|i| left_scope.len() + right_scope.len() + i)
        // other columns that weren't joined
        .chain(
            (0..(left_scope.len() + right_scope.len()))
                .filter(|i| !dropped_columns.contains(i)),
        )
        .collect::<Vec<_>>();
    let mut both_scope = left_scope.product(right_scope);
    both_scope.items.extend(new_items);
    let both_scope = both_scope.project(&project_key);
    let both = RelationExpr::Join {
        left: Box::new(left),
        right: Box::new(right),
        on: join_exprs
            .into_iter()
            .fold(ScalarExpr::literal_true(), |expr1, expr2| {
                ScalarExpr::CallBinary {
                    func: BinaryFunc::And,
                    expr1: Box::new(expr1),
                    expr2: Box::new(expr2),
                }
            }),
        kind,
    }
    .map(map_exprs)
    .project(project_key);
    Ok((both, both_scope))
}

/// Reports whether `e` has an unknown type, due to a query parameter whose type
/// has not yet been constraint.
fn expr_has_unknown_type(ecx: &ExprContext, expr: &Expr) -> bool {
    if let Expr::Parameter(n) = unnest(expr) {
        !ecx.qcx.param_types.borrow().contains_key(n)
    } else {
        false
    }
}

fn plan_expr<'a>(
    ecx: &ExprContext,
    e: &'a Expr,
    type_hint: Option<ScalarType>,
) -> Result<ScalarExpr, failure::Error> {
    let (expr, _scope_item) = plan_expr_returning_name(ecx, e, type_hint)?;
    Ok(expr)
}

fn plan_expr_returning_name<'a>(
    ecx: &'a ExprContext,
    e: &Expr,
    type_hint: Option<ScalarType>,
) -> Result<(ScalarExpr, Option<ScopeItemName>), failure::Error> {
    if let Some((i, name)) = ecx.scope.resolve_expr(e) {
        // surprise - we already calculated this expr before
        Ok((ScalarExpr::Column(i), name.cloned()))
    } else {
        Ok(match e {
            Expr::Identifier(name) => {
                let (i, name) = ecx
                    .scope
                    .resolve_column(&normalize::column_name(name.clone()))?;
                (ScalarExpr::Column(i), Some(name.clone()))
            }
            Expr::CompoundIdentifier(names) => {
                let mut names = names.clone();
                let col_name = normalize::column_name(names.pop().unwrap());
                let table_name = normalize::object_name(ObjectName(names))?;
                let (i, name) = ecx.scope.resolve_table_column(&table_name, &col_name)?;
                (ScalarExpr::Column(i), Some(name.clone()))
            }
            Expr::Value(val) => (plan_literal(val)?, None),
            Expr::Wildcard { .. } | Expr::QualifiedWildcard(_) => {
                bail!("wildcard in invalid position")
            }
            Expr::Parameter(n) => {
                if !ecx.allow_subqueries {
                    bail!("{} does not allow subqueries", ecx.name)
                }
                if *n == 0 || *n > 65536 {
                    bail!("there is no parameter ${}", n);
                }
                match ecx.qcx.param_types.borrow_mut().entry(*n) {
                    btree_map::Entry::Occupied(_) => (),
                    btree_map::Entry::Vacant(v) => {
                        if let Some(typ) = type_hint {
                            v.insert(typ);
                        } else {
                            bail!("unable to infer type for parameter ${}", n);
                        }
                    }
                }
                (ScalarExpr::Parameter(*n), None)
            }
            // TODO(benesch): why isn't IS [NOT] NULL a unary op?
            Expr::IsNull(expr) => (plan_is_null_expr(ecx, expr, false)?, None),
            Expr::IsNotNull(expr) => (plan_is_null_expr(ecx, expr, true)?, None),
            Expr::UnaryOp { op, expr } => (plan_unary_op(ecx, op, expr)?, None),
            Expr::BinaryOp { op, left, right } => (plan_binary_op(ecx, op, left, right)?, None),
            Expr::Between {
                expr,
                low,
                high,
                negated,
            } => (plan_between(ecx, expr, low, high, *negated)?, None),
            Expr::InList {
                expr,
                list,
                negated,
            } => (plan_in_list(ecx, expr, list, *negated)?, None),
            Expr::Case {
                operand,
                conditions,
                results,
                else_result,
            } => (
                plan_case(ecx, operand, conditions, results, else_result)?,
                None,
            ),
            Expr::Nested(expr) => (plan_expr(ecx, expr, type_hint)?, None),
            Expr::Cast { expr, data_type } => plan_cast(ecx, expr, data_type)?,
            Expr::Function(func) => {
                let expr = plan_function(ecx, func)?;
                let name = ScopeItemName {
                    table_name: None,
                    column_name: Some(normalize::column_name(func.name.0.last().unwrap().clone())),
                };
                (expr, Some(name))
            }
            Expr::Exists(query) => {
                if !ecx.allow_subqueries {
                    bail!("{} does not allow subqueries", ecx.name)
                }
                let qcx = ecx.derived_query_context();
                let (expr, _scope) = plan_subquery(&qcx, query)?;
                (expr.exists(), None)
            }
            Expr::Subquery(query) => {
                if !ecx.allow_subqueries {
                    bail!("{} does not allow subqueries", ecx.name)
                }
                let qcx = ecx.derived_query_context();
                let (expr, _scope) = plan_subquery(&qcx, query)?;
                let column_types = qcx.relation_type(&expr).column_types;
                if column_types.len() != 1 {
                    bail!(
                        "Expected subselect to return 1 column, got {} columns",
                        column_types.len()
                    );
                }
                (expr.select(), None)
            }
            Expr::Any {
                left,
                op,
                right,
                some: _,
            } => (
                plan_any_or_all(ecx, left, op, right, AggregateFunc::Any)?,
                None,
            ),
            Expr::All { left, op, right } => (
                plan_any_or_all(ecx, left, op, right, AggregateFunc::All)?,
                None,
            ),
            Expr::InSubquery {
                expr,
                subquery,
                negated,
            } => {
                if !ecx.allow_subqueries {
                    bail!("{} does not allow subqueries", ecx.name)
                }
                use BinaryOperator::{Eq, NotEq};
                if *negated {
                    // `<expr> NOT IN (<subquery>)` is equivalent to
                    // `<expr> <> ALL (<subquery>)`.
                    (
                        plan_any_or_all(ecx, expr, &NotEq, subquery, AggregateFunc::All)?,
                        None,
                    )
                } else {
                    // `<expr> IN (<subquery>)` is equivalent to
                    // `<expr> = ANY (<subquery>)`.
                    (
                        plan_any_or_all(ecx, expr, &Eq, subquery, AggregateFunc::Any)?,
                        None,
                    )
                }
            }
            Expr::Extract { field, expr } => {
                // No type hint passed to `plan_expr`, because `expr` can be
                // any date type. PostgreSQL is also unable to infer parameter
                // types in this position.
                let mut expr = plan_expr(ecx, expr, None)?;
                let mut typ = ecx.column_type(&expr);
                if let ScalarType::Date = typ.scalar_type {
                    expr = plan_cast_internal(
                        ecx,
                        CastContext::Implicit("EXTRACT"),
                        expr,
                        ScalarType::Timestamp,
                    )?;
                    typ = ecx.column_type(&expr);
                }
                let func = match &typ.scalar_type {
                    ScalarType::Interval => match field {
                        ExtractField::Year => UnaryFunc::ExtractIntervalYear,
                        ExtractField::Month => UnaryFunc::ExtractIntervalMonth,
                        ExtractField::Day => UnaryFunc::ExtractIntervalDay,
                        ExtractField::Hour => UnaryFunc::ExtractIntervalHour,
                        ExtractField::Minute => UnaryFunc::ExtractIntervalMinute,
                        ExtractField::Second => UnaryFunc::ExtractIntervalSecond,
                        ExtractField::Epoch => UnaryFunc::ExtractIntervalEpoch,
                        ExtractField::DayOfWeek
                        | ExtractField::IsoDayOfWeek
                        | ExtractField::Quarter => {
                            failure::bail!("invalid extract field for INTERVAL: {}", field)
                        }
                        _ => failure::bail!(
                            "EXTRACT({} ..) for INTERVAL is not yet implemented",
                            field
                        ),
                    },
                    ScalarType::Timestamp => match field {
                        ExtractField::Year => UnaryFunc::ExtractTimestampYear,
                        ExtractField::Quarter => UnaryFunc::ExtractTimestampQuarter,
                        ExtractField::Month => UnaryFunc::ExtractTimestampMonth,
                        ExtractField::Day => UnaryFunc::ExtractTimestampDay,
                        ExtractField::Hour => UnaryFunc::ExtractTimestampHour,
                        ExtractField::Minute => UnaryFunc::ExtractTimestampMinute,
                        ExtractField::Second => UnaryFunc::ExtractTimestampSecond,
                        ExtractField::WeekOfYear => UnaryFunc::ExtractTimestampWeek,
                        ExtractField::DayOfYear => UnaryFunc::ExtractTimestampDayOfYear,
                        ExtractField::DayOfWeek => UnaryFunc::ExtractTimestampDayOfWeek,
                        ExtractField::IsoDayOfWeek => UnaryFunc::ExtractTimestampIsoDayOfWeek,
                        ExtractField::Epoch => UnaryFunc::ExtractTimestampEpoch,
                        _ => failure::bail!(
                            "EXTRACT({} ..) for timestamp is not yet implemented",
                            field
                        ),
                    },
                    ScalarType::TimestampTz => match field {
                        ExtractField::Year => UnaryFunc::ExtractTimestampTzYear,
                        ExtractField::Quarter => UnaryFunc::ExtractTimestampTzQuarter,
                        ExtractField::Month => UnaryFunc::ExtractTimestampTzMonth,
                        ExtractField::Day => UnaryFunc::ExtractTimestampTzDay,
                        ExtractField::Hour => UnaryFunc::ExtractTimestampTzHour,
                        ExtractField::Minute => UnaryFunc::ExtractTimestampTzMinute,
                        ExtractField::Second => UnaryFunc::ExtractTimestampTzSecond,
                        ExtractField::WeekOfYear => UnaryFunc::ExtractTimestampTzWeek,
                        ExtractField::DayOfYear => UnaryFunc::ExtractTimestampTzDayOfYear,
                        ExtractField::DayOfWeek => UnaryFunc::ExtractTimestampTzDayOfWeek,
                        ExtractField::IsoDayOfWeek => UnaryFunc::ExtractTimestampTzIsoDayOfWeek,
                        ExtractField::Epoch => UnaryFunc::ExtractTimestampTzEpoch,
                        _ => failure::bail!(
                            "EXTRACT({} ..) for timestamp tz is not yet implemented",
                            field
                        ),
                    },
                    other => bail!(
                        "EXTRACT expects timestamp, interval, or date input, got {:?}",
                        other
                    ),
                };
                (expr.call_unary(func), None)
            }
            Expr::Collate { .. } => bail!("COLLATE is not yet supported"),
            Expr::List(exprs) => {
                let elem_type_hint = if let Some(ScalarType::List(elem_type_hint)) = type_hint {
                    Some(*elem_type_hint)
                } else {
                    None
                };
                let exprs = exprs
                    .iter()
                    .map(|expr| plan_expr(ecx, expr, elem_type_hint.clone()))
                    .collect::<Result<Vec<_>, _>>()?;
                let elem_types = exprs
                    .iter()
                    .map(|expr| ecx.scalar_type(expr))
                    .collect::<Vec<_>>();
                let elem_type = if let Some(elem_type) = elem_types.iter().next() {
                    &elem_type
                } else if let Some(elem_type_hint) = &elem_type_hint {
                    elem_type_hint
                } else {
                    bail!("Cannot assign type to this empty list")
                };
                if let Some(pos) = elem_types
                    .iter()
                    .position(|est| (est != elem_type) && (*est != ScalarType::Unknown))
                {
                    bail!("Cannot create list with mixed types. Element 1 has type {} but element {} has type {}", elem_type, pos+1, &elem_types[pos])
                }
                (
                    ScalarExpr::CallVariadic {
                        func: VariadicFunc::ListCreate {
                            elem_type: elem_type.clone(),
                        },
                        exprs,
                    },
                    Some(ScopeItemName {
                        table_name: None,
                        column_name: Some(ColumnName::from("list")),
                    }),
                )
            }
        })
    }
}

// Plans a list of expressions such that all input expressions will be cast to
// the same type. If successful, returns a new list of expressions in the same
// order as the input, where each expression has the appropriate casts to make
// them all of a uniform type.
//
// When types don't match exactly, SQL has some poorly-documented type promotion
// rules. For now, just promote integers into decimals or floats, decimals into
// floats, dates into timestamps, and small Xs into bigger Xs.
fn plan_homogeneous_exprs(
    name: &str,
    ecx: &ExprContext,
    exprs: &[impl std::borrow::Borrow<Expr>],
    type_hint: Option<ScalarType>,
) -> Result<Vec<ScalarExpr>, failure::Error> {
    assert!(!exprs.is_empty());

    let mut pending = vec![None; exprs.len()];

    // Compute the types of all known expressions.
    for (i, expr) in exprs.iter().enumerate() {
        if expr_has_unknown_type(ecx, expr.borrow()) {
            continue;
        }
        let expr = plan_expr(ecx, expr.borrow(), None)?;
        let typ = ecx.column_type(&expr);
        pending[i] = Some((expr, typ));
    }

    // Determine the best target type. If all the expressions were parameters,
    // fall back to `type_hint`.
    let best_target_type = best_target_type(
        pending
            .iter()
            .filter_map(|slot| slot.as_ref().map(|(_expr, typ)| typ.scalar_type.clone())),
    )
    .or(type_hint);

    // Plan all the parameter expressions with `best_target_type` as the type
    // hint.
    for (i, slot) in pending.iter_mut().enumerate() {
        if slot.is_none() {
            let expr = plan_expr(ecx, exprs[i].borrow(), best_target_type.clone())?;
            let typ = ecx.column_type(&expr);
            *slot = Some((expr, typ));
        }
    }

    // Try to cast all expressions to `best_target_type`.
    let mut out = Vec::new();
    for (expr, typ) in pending.into_iter().map(Option::unwrap) {
        match plan_cast_internal(
            ecx,
            CastContext::Implicit(name),
            expr,
            best_target_type.clone().unwrap(),
        ) {
            Ok(expr) => out.push(expr),
            Err(_) => bail!(
                "{} does not have uniform type: {:?} vs {:?}",
                name,
                typ.scalar_type,
                best_target_type,
            ),
        }
    }
    Ok(out)
}

fn plan_any_or_all<'a>(
    ecx: &ExprContext,
    left: &'a Expr,
    op: &'a BinaryOperator,
    right: &'a Query,
    func: AggregateFunc,
) -> Result<ScalarExpr, failure::Error> {
    if !ecx.allow_subqueries {
        bail!("{} does not allow subqueries", ecx.name)
    }
    let qcx = ecx.derived_query_context();
    // plan right

    let (right, _scope) = plan_subquery(&qcx, right)?;
    let column_types = qcx.relation_type(&right).column_types;
    if column_types.len() != 1 {
        bail!(
            "Expected subquery of ANY to return 1 column, got {} columns",
            column_types.len()
        );
    }

    // plan left and op
    // this is a bit of a hack - we want to plan `op` as if the original expr was `(SELECT ANY/ALL(left op right[1]) FROM right)`
    let mut scope = Scope::empty(Some(ecx.scope.clone()));
    let right_name = format!("right_{}", Uuid::new_v4());
    scope.items.push(ScopeItem {
        names: vec![ScopeItemName {
            table_name: None,
            column_name: Some(ColumnName::from(right_name.clone())),
        }],
        expr: None,
        nameable: true,
    });
    let any_ecx = ExprContext {
        qcx: &qcx,
        name: "WHERE clause",
        scope: &scope,
        relation_type: &qcx.relation_type(&right),
        allow_aggregates: false,
        allow_subqueries: true,
    };
    let op_expr = plan_binary_op(
        &any_ecx,
        op,
        left,
        &Expr::Identifier(Ident::new(right_name)),
    )?;

    // plan subquery
    let expr = right
        .reduce(
            vec![],
            vec![AggregateExpr {
                func,
                expr: Box::new(op_expr),
                distinct: false,
            }],
        )
        .select();
    Ok(expr)
}

fn plan_cast<'a>(
    ecx: &ExprContext,
    expr: &'a Expr,
    data_type: &'a DataType,
) -> Result<(ScalarExpr, Option<ScopeItemName>), failure::Error> {
    let to_scalar_type = scalar_type_from_sql(data_type)?;
    let (expr, maybe_name) = plan_expr_returning_name(ecx, expr, Some(to_scalar_type.clone()))?;
    Ok((
        plan_cast_internal(ecx, CastContext::Explicit, expr, to_scalar_type)?,
        maybe_name,
    ))
}

fn plan_aggregate(ecx: &ExprContext, sql_func: &Function) -> Result<AggregateExpr, failure::Error> {
    let name = normalize::function_name(sql_func.name.clone())?;
    assert!(is_aggregate_func(&name));

    if sql_func.over.is_some() {
        bail!("window functions are not yet supported");
    }

    if sql_func.args.len() != 1 {
        bail!("{} function only takes one argument", name);
    }

    let arg = &sql_func.args[0];
    let (mut expr, mut func) = match (name.as_str(), arg) {
        // COUNT(*) is a special case that doesn't compose well
        ("count", Expr::Wildcard) => (
            // Ok to use `ScalarType::Unknown` here because this expression
            // can't ever escape the surrounding reduce.
            ScalarExpr::literal_null(ScalarType::Unknown),
            AggregateFunc::CountAll,
        ),
        _ => {
            // No type hint passed to `plan_expr`, because all aggregates accept
            // multiple input types. PostgreSQL is also unable to infer
            // parameter types in this position.
            let expr = plan_expr(ecx, arg, None)?;
            let typ = ecx.column_type(&expr);
            match find_agg_func(&name, typ.scalar_type)? {
                AggregateFunc::JsonbAgg => {
                    // We need to transform input into jsonb in order to
                    // match Postgres' behavior here.
                    let expr = plan_to_jsonb(ecx, "jsonb_agg", expr)?;
                    (expr, AggregateFunc::JsonbAgg)
                }
                func => (expr, func),
            }
        }
    };
    if let Some(filter) = &sql_func.filter {
        // If a filter is present, as in
        //
        //     <agg>(<expr>) FILTER (WHERE <cond>)
        //
        // we plan it by essentially rewriting the expression to
        //
        //     <agg>(CASE WHEN <cond> THEN <expr> ELSE NULL)
        //
        // as aggregate functions ignore NULL. The only exception is `count(*)`,
        // which includes NULLs in its count; we handle that specially by
        // rewriting to:
        //
        //     count(CASE WHEN <cond> THEN TRUE ELSE NULL)
        //
        // (Note the `TRUE` in in place of `<expr>`.)
        let cond = plan_expr(&ecx.with_name("FILTER"), filter, Some(ScalarType::Bool))?;
        let cond_typ = ecx.column_type(&cond);
        if cond_typ.scalar_type != ScalarType::Bool && cond_typ.scalar_type != ScalarType::Unknown {
            bail!(
                "WHERE expression in FILTER must have boolean type, not {:?}",
                cond_typ
            );
        }
        let expr_typ = ecx.scalar_type(&expr);
        if func == AggregateFunc::CountAll {
            func = AggregateFunc::Count;
            expr = ScalarExpr::literal_true();
        }
        expr = ScalarExpr::If {
            cond: Box::new(cond),
            then: Box::new(expr),
            els: Box::new(ScalarExpr::literal_null(expr_typ)),
        };
    }
    Ok(AggregateExpr {
        func,
        expr: Box::new(expr),
        distinct: sql_func.distinct,
    })
}

fn plan_function<'a>(
    ecx: &ExprContext,
    sql_func: &'a Function,
) -> Result<ScalarExpr, failure::Error> {
    let name = normalize::function_name(sql_func.name.clone())?;
    let ident = &*name.to_string();
    if is_aggregate_func(&name) {
        if ecx.allow_aggregates {
            // should already have been caught by `scope.resolve_expr` in `plan_expr`
            bail!(
                "Internal error: encountered unplanned aggregate function: {:?}",
                sql_func,
            )
        } else {
            bail!("aggregate functions are not allowed in {}", ecx.name);
        }
    } else {
        if sql_func.over.is_some() {
            bail!("OVER specified but {}() is not a window function", ident);
        }
        if sql_func.filter.is_some() {
            bail!(
                "FILTER specified but {}() is not an aggregate function",
                ident
            );
        }
        match ident {
            "abs" => {
                if sql_func.args.len() != 1 {
                    bail!("abs expects one argument, got {}", sql_func.args.len());
                }
                let expr = plan_expr(ecx, &sql_func.args[0], Some(ScalarType::Float64))?;
                let typ = ecx.column_type(&expr);
                let func = match typ.scalar_type {
                    ScalarType::Int32 => UnaryFunc::AbsInt32,
                    ScalarType::Int64 => UnaryFunc::AbsInt64,
                    ScalarType::Float32 => UnaryFunc::AbsFloat32,
                    ScalarType::Float64 => UnaryFunc::AbsFloat64,
                    _ => bail!("abs does not accept arguments of type {:?}", typ),
                };
                let expr = ScalarExpr::CallUnary {
                    func,
                    expr: Box::new(expr),
                };
                Ok(expr)
            }

            "ascii" => {
                if sql_func.args.len() != 1 {
                    bail!("ascii expects one argument, got {}", sql_func.args.len());
                }
                let expr = plan_expr(ecx, &sql_func.args[0], Some(ScalarType::String))?;
                let typ = ecx.column_type(&expr);
                if typ.scalar_type != ScalarType::String && typ.scalar_type != ScalarType::Unknown {
                    bail!("ascii does not accept arguments of type {:?}", typ);
                }
                let expr = ScalarExpr::CallUnary {
                    func: UnaryFunc::Ascii,
                    expr: Box::new(expr),
                };
                Ok(expr)
            }

            "ceil" => {
                if sql_func.args.len() != 1 {
                    bail!("ceil expects 1 argument, got {}", sql_func.args.len());
                }
                let expr = plan_expr(ecx, &sql_func.args[0], None)?;
                let expr = promote_number_floatdec(ecx, "ceil", expr)?;
                Ok(match ecx.column_type(&expr).scalar_type {
                    ScalarType::Float32 => expr.call_unary(UnaryFunc::CeilFloat32),
                    ScalarType::Float64 => expr.call_unary(UnaryFunc::CeilFloat64),
                    ScalarType::Decimal(_, s) => expr.call_unary(UnaryFunc::CeilDecimal(s)),
                    _ => unreachable!(),
                })
            }

            "coalesce" => {
                if sql_func.args.is_empty() {
                    bail!("coalesce requires at least one argument");
                }
                let expr = ScalarExpr::CallVariadic {
                    func: VariadicFunc::Coalesce,
                    exprs: plan_homogeneous_exprs(
                        "coalesce",
                        ecx,
                        &sql_func.args,
                        Some(ScalarType::String),
                    )?,
                };
                Ok(expr)
            }

            "concat" => {
                if sql_func.args.is_empty() {
                    bail!("concat requires at least one argument");
                }
                let mut exprs = Vec::new();
                for arg in &sql_func.args {
                    let expr = plan_expr(ecx, arg, Some(ScalarType::String))?;
                    let expr = plan_cast_internal(
                        ecx,
                        CastContext::Implicit("concat"),
                        expr,
                        ScalarType::String,
                    )?;
                    exprs.push(expr);
                }
                let expr = ScalarExpr::CallVariadic {
                    func: VariadicFunc::Concat,
                    exprs,
                };
                Ok(expr)
            }

            "current_timestamp" | "now" => {
                if !sql_func.args.is_empty() {
                    bail!("{} does not take any arguments", ident);
                }
                match ecx.qcx.lifetime {
                    QueryLifetime::OneShot => Ok(ScalarExpr::literal(
                        Datum::from(ecx.qcx.scx.pcx.wall_time),
                        ColumnType::new(ScalarType::TimestampTz),
                    )),
                    QueryLifetime::Static => bail!("{} cannot be used in static queries", ident),
                }
            }

            "date_trunc" => {
                if sql_func.args.len() != 2 {
                    bail!("date_trunc() requires exactly two arguments");
                }

                let precision_field = plan_expr(ecx, &sql_func.args[0], Some(ScalarType::String))?;
                let typ = ecx.column_type(&precision_field);
                if typ.scalar_type != ScalarType::String {
                    bail!("date_trunc() can only be formatted with strings");
                }

                // If the precision field happens to be a literal, we can do
                // some early validation.
                if let ScalarExpr::Literal(row, _) = &precision_field {
                    let datum = row.unpack_first();
                    let precision_str = datum.unwrap_str();
                    let _ = precision_str.parse::<DateTruncTo>()?;
                }

                let source_timestamp =
                    plan_expr(ecx, &sql_func.args[1], Some(ScalarType::TimestampTz))?;
                let typ = ecx.column_type(&source_timestamp);

                let expr = match typ.scalar_type {
                    ScalarType::Timestamp => {
                        ScalarExpr::CallBinary {
                            func: BinaryFunc::DateTruncTimestamp,
                            expr1: Box::new(precision_field),
                            expr2: Box::new(source_timestamp),
                        }
                   }
                    ScalarType::TimestampTz => {
                        ScalarExpr::CallBinary {
                            func: BinaryFunc::DateTruncTimestampTz,
                            expr1: Box::new(precision_field),
                            expr2: Box::new(source_timestamp),
                        }
                  }
                  _ => bail!("date_trunc() is currently only implemented for TIMESTAMPs and TIMESTAMPTZs"),
               };

                Ok(expr)
            }

            "floor" => {
                if sql_func.args.len() != 1 {
                    bail!("floor expects 1 argument, got {}", sql_func.args.len());
                }
                let expr = plan_expr(ecx, &sql_func.args[0], None)?;
                let expr = promote_number_floatdec(ecx, "floor", expr)?;
                Ok(match ecx.column_type(&expr).scalar_type {
                    ScalarType::Float32 => expr.call_unary(UnaryFunc::FloorFloat32),
                    ScalarType::Float64 => expr.call_unary(UnaryFunc::FloorFloat64),
                    ScalarType::Decimal(_, s) => expr.call_unary(UnaryFunc::FloorDecimal(s)),
                    _ => unreachable!(),
                })
            }

            // Promotes a numeric type to the smallest fractional type that
            // can represent it. This is primarily useful for the avg
            // aggregate function, so that the avg of an integer column does
            // not get truncated to an integer, which would be surprising to
            // users (#549).
            "internal_avg_promotion" => {
                if sql_func.args.len() != 1 {
                    bail!("internal.avg_promotion requires exactly one argument");
                }
                let expr = plan_expr(ecx, &sql_func.args[0], None)?;
                let typ = ecx.column_type(&expr);
                let output_type = match &typ.scalar_type {
                    ScalarType::Unknown => ScalarType::Unknown,
                    ScalarType::Float32 | ScalarType::Float64 => ScalarType::Float64,
                    ScalarType::Decimal(p, s) => ScalarType::Decimal(*p, *s),
                    ScalarType::Int32 => ScalarType::Decimal(10, 0),
                    ScalarType::Int64 => ScalarType::Decimal(19, 0),
                    _ => bail!("internal.avg_promotion called with unexpected argument"),
                };
                plan_cast_internal(
                    ecx,
                    CastContext::Implicit("internal.avg_promotion"),
                    expr,
                    output_type,
                )
            }

            "jsonb_array_length" | "jsonb_typeof" | "jsonb_strip_nulls" | "jsonb_pretty" => {
                if sql_func.args.len() != 1 {
                    bail!("{}() requires exactly two arguments", ident);
                }
                let jsonb = plan_expr(ecx, &sql_func.args[0], Some(ScalarType::Jsonb))?;
                let typ = ecx.column_type(&jsonb);
                if typ.scalar_type != ScalarType::Jsonb && typ.scalar_type != ScalarType::Unknown {
                    bail!(
                        "{}() requires jsonb as it's first argument, but got {}",
                        ident,
                        typ.scalar_type
                    );
                }
                let expr = ScalarExpr::CallUnary {
                    func: match ident {
                        "jsonb_array_length" => UnaryFunc::JsonbArrayLength,
                        "jsonb_typeof" => UnaryFunc::JsonbTypeof,
                        "jsonb_strip_nulls" => UnaryFunc::JsonbStripNulls,
                        "jsonb_pretty" => UnaryFunc::JsonbPretty,
                        _ => unreachable!(),
                    },
                    expr: Box::new(jsonb),
                };
                Ok(expr)
            }

            "jsonb_build_array" => {
                let args = sql_func
                    .args
                    .iter()
                    .map(|arg| {
                        Ok(plan_to_jsonb(
                            ecx,
                            "jsonb_build_array",
                            plan_expr(ecx, arg, None)?,
                        )?)
                    })
                    .collect::<Result<Vec<_>, failure::Error>>()?;
                let expr = ScalarExpr::CallVariadic {
                    func: VariadicFunc::JsonbBuildArray,
                    exprs: args,
                };
                Ok(expr)
            }

            "jsonb_build_object" => {
                if sql_func.args.len() % 2 != 0 {
                    bail!("jsonb_build_object() requires an even number of arguments");
                }
                let args = sql_func
                    .args
                    .iter()
                    .enumerate()
                    .map(|(i, arg)| {
                        Ok(if i % 2 == 0 {
                            plan_cast_internal(
                                ecx,
                                CastContext::Explicit,
                                plan_expr(ecx, arg, None)?,
                                ScalarType::String,
                            )?
                        } else {
                            plan_to_jsonb(ecx, "jsonb_build_object", plan_expr(ecx, arg, None)?)?
                        })
                    })
                    .collect::<Result<Vec<_>, failure::Error>>()?;
                let expr = ScalarExpr::CallVariadic {
                    func: VariadicFunc::JsonbBuildObject,
                    exprs: args,
                };
                Ok(expr)
            }

            "round" => {
                if sql_func.args.is_empty() || sql_func.args.len() > 2 {
                    bail!(
                        "round expects 1 or 2 arguments, got {}",
                        sql_func.args.len()
                    );
                }

                if sql_func.args.len() == 1 {
                    // When there is only one argument, the argument can be
                    // any numeric type, with integers promoted to decimals.
                    let expr1 = plan_expr(ecx, &sql_func.args[0], None)?;
                    let expr1 = promote_number_floatdec(ecx, "round argument", expr1)?;
                    Ok(match ecx.column_type(&expr1).scalar_type {
                        ScalarType::Float32 => expr1.call_unary(UnaryFunc::RoundFloat32),
                        ScalarType::Float64 => expr1.call_unary(UnaryFunc::RoundFloat64),
                        ScalarType::Decimal(_, s) => {
                            let zero = ScalarExpr::literal(
                                Datum::Int64(0),
                                ColumnType::new(ScalarType::Int64),
                            );
                            expr1.call_binary(zero, BinaryFunc::RoundDecimal(s))
                        }
                        _ => unreachable!(),
                    })
                } else {
                    // When there are two arguments, the first argument has to
                    // be a decimal.
                    let expr1 = plan_expr(ecx, &sql_func.args[0], None)?;
                    let (expr1, scale) = promote_int_decimal(ecx, "first round argument", expr1)?;
                    let expr2 = plan_expr(ecx, &sql_func.args[1], None)?;
                    let expr2 = promote_int_int64(ecx, "second round argument", expr2)?;
                    Ok(expr1.call_binary(expr2, BinaryFunc::RoundDecimal(scale)))
                }
            }

            "length" => {
                if sql_func.args.is_empty() || sql_func.args.len() > 2 {
                    bail!(
                        "length expects one or two arguments, got {:?}",
                        sql_func.args.len()
                    );
                }

                let mut exprs = Vec::new();
                let expr1 = plan_expr(ecx, &sql_func.args[0], Some(ScalarType::String))?;
                let typ1 = ecx.column_type(&expr1);
                match typ1.scalar_type {
                    ScalarType::String | ScalarType::Unknown => {
                        exprs.push(expr1);

                        if sql_func.args.len() == 2 {
                            let expr2 =
                                plan_expr(ecx, &sql_func.args[1], Some(ScalarType::String))?;
                            let typ2 = ecx.column_type(&expr2);
                            if typ2.scalar_type != ScalarType::String
                                && typ2.scalar_type != ScalarType::Unknown
                            {
                                bail!("length second argument has non-string type {:?}", typ1);
                            }
                            exprs.push(expr2);
                        }
                        let expr = ScalarExpr::CallVariadic {
                            func: VariadicFunc::LengthString,
                            exprs,
                        };
                        Ok(expr)
                    }
                    ScalarType::Bytes => {
                        if sql_func.args.len() != 1 {
                            bail!(
                                "length expects only one argument when first argument \
                                 has type bytea, got {:?}",
                                sql_func.args.len(),
                            );
                        }
                        Ok(expr1.call_unary(UnaryFunc::LengthBytes))
                    }
                    _ => bail!("length first argument has non-string type {:?}", typ1),
                }
            }

            "make_timestamp" => {
                if sql_func.args.len() != 6 {
                    bail!(
                        "make_timestamp expects six arguments, got {}",
                        sql_func.args.len()
                    );
                }

                let mut exprs = Vec::new();
                for arg in &sql_func.args[..5] {
                    let expr = plan_expr(ecx, arg, Some(ScalarType::Int64))?;
                    let expr = promote_int_int64(ecx, "make_timestamp", expr)?;
                    exprs.push(expr);
                }
                {
                    let expr = plan_expr(ecx, &sql_func.args[5], Some(ScalarType::Float64))?;
                    let expr = promote_decimal_float64(ecx, "make_timestamp", expr)?;
                    exprs.push(expr);
                }
                let expr = ScalarExpr::CallVariadic {
                    func: VariadicFunc::MakeTimestamp,
                    exprs,
                };
                Ok(expr)
            }

            "mod" => {
                if sql_func.args.len() != 2 {
                    bail!("mod requires exactly two arguments");
                }
                plan_binary_op(
                    ecx,
                    &BinaryOperator::Modulus,
                    &sql_func.args[0],
                    &sql_func.args[1],
                )
            }

            "mz_logical_timestamp" => {
                if !sql_func.args.is_empty() {
                    bail!("mz_logical_timestamp does not take any arguments");
                }
                match ecx.qcx.lifetime {
                    QueryLifetime::OneShot => {
                        Ok(ScalarExpr::CallNullary(NullaryFunc::MzLogicalTimestamp))
                    }
                    QueryLifetime::Static => bail!("{} cannot be used in static queries", ident),
                }
            }

            "nullif" => {
                if sql_func.args.len() != 2 {
                    bail!("nullif requires exactly two arguments");
                }
                let cond = Expr::BinaryOp {
                    left: Box::new(sql_func.args[0].clone()),
                    op: BinaryOperator::Eq,
                    right: Box::new(sql_func.args[1].clone()),
                };
                let cond_expr = plan_expr(ecx, &cond, None)?;
                let else_expr = plan_expr(ecx, &sql_func.args[0], None)?;
                let expr = ScalarExpr::If {
                    cond: Box::new(cond_expr),
                    then: Box::new(ScalarExpr::literal_null(ecx.scalar_type(&else_expr))),
                    els: Box::new(else_expr),
                };
                Ok(expr)
            }

            "sqrt" => {
                if sql_func.args.len() != 1 {
                    bail!("sqrt expects 1 argument, got {}", sql_func.args.len());
                }
                let expr = plan_expr(ecx, &sql_func.args[0], None)?;
                let expr = promote_number_floatdec(ecx, "sqrt", expr)?;
                Ok(match ecx.column_type(&expr).scalar_type {
                    ScalarType::Float32 => expr.call_unary(UnaryFunc::SqrtFloat32),
                    ScalarType::Float64 => expr.call_unary(UnaryFunc::SqrtFloat64),
                    ScalarType::Decimal(p, s) => {
                        // TODO(benesch): proper sqrt support for decimals. For
                        // now we cast to an f64 and back, which is semi-ok
                        // because sqrt is an inherently imprecise operation.
                        let expr = plan_cast_internal(
                            ecx,
                            CastContext::Implicit("sqrt"),
                            expr,
                            ScalarType::Float64,
                        )?;
                        let expr = expr.call_unary(UnaryFunc::SqrtFloat64);
                        plan_cast_internal(
                            ecx,
                            CastContext::Implicit("sqrt"),
                            expr,
                            ScalarType::Decimal(p, s),
                        )?
                    }
                    _ => unreachable!(),
                })
            }

            "substr" => {
                let func = Function {
                    name: ObjectName(vec![Ident::new("substring")]),
                    args: sql_func.args.clone(),
                    filter: sql_func.filter.clone(),
                    over: sql_func.over.clone(),
                    distinct: sql_func.distinct,
                };
                plan_function(ecx, &func)
            }

            "substring" => {
                if sql_func.args.len() < 2 || sql_func.args.len() > 3 {
                    bail!(
                        "substring expects two or three arguments, got {:?}",
                        sql_func.args.len()
                    );
                }
                let mut exprs = Vec::new();
                let expr1 = plan_expr(ecx, &sql_func.args[0], Some(ScalarType::String))?;
                let typ1 = ecx.column_type(&expr1);
                if typ1.scalar_type != ScalarType::String && typ1.scalar_type != ScalarType::Unknown
                {
                    bail!("substring first argument has non-string type {:?}", typ1);
                }
                exprs.push(expr1);

                let expr2 = plan_expr(ecx, &sql_func.args[1], Some(ScalarType::Int64))?;
                let expr2 = promote_int_int64(ecx, "substring start", expr2)?;
                exprs.push(expr2);
                if sql_func.args.len() == 3 {
                    let expr3 = plan_expr(ecx, &sql_func.args[2], Some(ScalarType::Int64))?;
                    let expr3 = promote_int_int64(ecx, "substring length", expr3)?;
                    exprs.push(expr3);
                }
                let expr = ScalarExpr::CallVariadic {
                    func: VariadicFunc::Substr,
                    exprs,
                };
                Ok(expr)
            }

            "replace" => {
                if sql_func.args.len() != 3 {
                    bail!(
                        "replace expects exactly three arguments, got {:?}",
                        sql_func.args.len()
                    )
                }

                let mut exprs = Vec::new();
                let original_string = plan_expr(ecx, &sql_func.args[0], Some(ScalarType::String))?;
                let original_string_typ = ecx.column_type(&original_string);
                // todo: function that will do these steps for us?
                if original_string_typ.scalar_type != ScalarType::String {
                    bail!(
                        "replace first argument has non-string type {:?}",
                        original_string_typ
                    );
                }
                exprs.push(original_string);

                let from = plan_expr(ecx, &sql_func.args[1], Some(ScalarType::String))?;
                let from_typ = ecx.column_type(&from);
                if from_typ.scalar_type != ScalarType::String {
                    bail!("replace second argument has non-string type {:?}", from_typ);
                }
                exprs.push(from);

                let to = plan_expr(ecx, &sql_func.args[2], Some(ScalarType::String))?;
                let to_typ = ecx.column_type(&to);
                if to_typ.scalar_type != ScalarType::String {
                    bail!("replace third argument has non-string type {:?}", to_typ);
                }
                exprs.push(to);

                let expr = ScalarExpr::CallVariadic {
                    func: VariadicFunc::Replace,
                    exprs,
                };

                Ok(expr)
            }

            "to_char" => {
                if sql_func.args.len() != 2 {
                    bail!("to_char requires exactly two arguments");
                }

                let ts_expr = plan_expr(ecx, &sql_func.args[0], Some(ScalarType::TimestampTz))?;
                let ts_type = ecx.column_type(&ts_expr);
                match ts_type.scalar_type {
                    ScalarType::Timestamp | ScalarType::TimestampTz | ScalarType::Unknown => (),
                    other => bail!("to_char requires a timestamp or timestamptz as its first argument, but got: {}", other)
                }

                let fmt_expr = plan_expr(ecx, &sql_func.args[1], Some(ScalarType::String))?;
                let fmt_typ = ecx.column_type(&fmt_expr);
                if fmt_typ.scalar_type != ScalarType::String
                    && fmt_typ.scalar_type != ScalarType::Unknown
                {
                    bail!(
                        "to_char requires a string as its second arugment, but got: {}",
                        fmt_typ.scalar_type
                    );
                }

                Ok(ScalarExpr::CallBinary {
                    func: if ts_type.scalar_type == ScalarType::Timestamp {
                        BinaryFunc::ToCharTimestamp
                    } else {
                        BinaryFunc::ToCharTimestampTz
                    },
                    expr1: Box::new(ts_expr),
                    expr2: Box::new(fmt_expr),
                })
            }

            "to_jsonb" => {
                if sql_func.args.len() != 1 {
                    bail!("{}() requires exactly two arguments", ident);
                }
                let arg = plan_expr(ecx, &sql_func.args[0], None)?;
                // > Returns the value as json or jsonb. Arrays and composites
                // > are converted (recursively) to arrays and objects;
                // > otherwise, if there is a cast from the type to json, the
                // > cast function will be used to perform the conversion;
                // > otherwise, a scalar value is produced. For any scalar type
                // > other than a number, a Boolean, or a null value, the text
                // > representation will be used, in such a fashion that it is a
                // > valid json or jsonb value.
                //
                // https://www.postgresql.org/docs/current/functions-json.html
                let expr = plan_to_jsonb(ecx, "to_jsonb", arg)?;
                Ok(expr)
            }

            "to_timestamp" => {
                if sql_func.args.len() != 1 {
                    bail!("to_timestamp requires exactly one argument");
                }
                let expr = plan_expr(ecx, &sql_func.args[0], Some(ScalarType::Float64))?;
                let expr = promote_number_float64(ecx, "to_timestamp", expr)?;
                Ok(expr.call_unary(UnaryFunc::ToTimestamp))
            }

            "convert_from" => {
                if sql_func.args.len() != 2 {
                    bail!("convert_from requires exactly two arguments");
                }

                let str_expr = plan_expr(ecx, &sql_func.args[0], Some(ScalarType::Bytes))?;
                let str_type = ecx.column_type(&str_expr);
                if str_type.scalar_type != ScalarType::Bytes {
                    bail!(
                        "convert_from requires a bytea value as its first argument, but got: {}",
                        str_type.scalar_type
                    );
                }

                let enc_expr = plan_expr(ecx, &sql_func.args[1], Some(ScalarType::String))?;
                let enc_type = ecx.column_type(&enc_expr);
                if enc_type.scalar_type != ScalarType::String {
                    bail!(
                        "convert_from requires a string as its second argument, but got: {}",
                        enc_type.scalar_type
                    );
                }

                Ok(ScalarExpr::CallBinary {
                    func: BinaryFunc::ConvertFrom,
                    expr1: Box::new(str_expr),
                    expr2: Box::new(enc_expr),
                })
            }

            _ => {
                if is_table_func(&name) {
                    bail!(
                        "table functions in scalar position are not supported: {}",
                        ident
                    )
                } else {
                    bail!("unsupported function: {}", ident)
                }
            }
        }
    }
}

fn plan_to_jsonb(
    ecx: &ExprContext,
    name: &str,
    arg: ScalarExpr,
) -> Result<ScalarExpr, failure::Error> {
    let typ = ecx.column_type(&arg).scalar_type;
    Ok(match typ {
        ScalarType::Jsonb => arg,
        ScalarType::String | ScalarType::Float64 | ScalarType::Bool | ScalarType::Unknown => {
            arg.call_unary(UnaryFunc::CastJsonbOrNullToJsonb)
        }
        ScalarType::Int32 => arg
            .call_unary(UnaryFunc::CastInt32ToFloat64)
            .call_unary(UnaryFunc::CastJsonbOrNullToJsonb),
        ScalarType::Int64 | ScalarType::Float32 | ScalarType::Decimal(..) => {
            // TODO(jamii) this is awaiting a decision about how to represent numbers in jsonb
            bail!(
                "{}() doesn't currently support {} arguments, try adding ::float to the argument for now",
                name,
                typ
            )
        }
        _ => plan_cast_internal(ecx, CastContext::Implicit(name), arg, ScalarType::String)?
            .call_unary(UnaryFunc::CastJsonbOrNullToJsonb),
    })
}

fn plan_is_null_expr<'a>(
    ecx: &ExprContext,
    inner: &'a Expr,
    not: bool,
) -> Result<ScalarExpr, failure::Error> {
    // No type hint passed to `plan_expr`. In other situations where any type
    // will do, PostgreSQL uses `ScalarType::String`, but for some reason it
    // does not here.
    let expr = plan_expr(ecx, inner, None)?;
    let mut expr = ScalarExpr::CallUnary {
        func: UnaryFunc::IsNull,
        expr: Box::new(expr),
    };
    if not {
        expr = ScalarExpr::CallUnary {
            func: UnaryFunc::Not,
            expr: Box::new(expr),
        }
    }
    Ok(expr)
}

fn plan_unary_op<'a>(
    ecx: &ExprContext,
    op: &'a UnaryOperator,
    expr: &'a Expr,
) -> Result<ScalarExpr, failure::Error> {
    let type_hint = match op {
        UnaryOperator::Not => ScalarType::Bool,
        UnaryOperator::Plus | UnaryOperator::Minus => ScalarType::Float64,
    };
    let expr = plan_expr(ecx, expr, Some(type_hint))?;
    let typ = ecx.column_type(&expr);
    let func = match op {
        UnaryOperator::Not => match typ.scalar_type {
            ScalarType::Bool => UnaryFunc::Not,
            _ => bail!(
                "Cannot apply operator Not to non-boolean type {:?}",
                typ.scalar_type
            ),
        },
        UnaryOperator::Plus => return Ok(expr), // no-op
        UnaryOperator::Minus => match typ.scalar_type {
            ScalarType::Int32 => UnaryFunc::NegInt32,
            ScalarType::Int64 => UnaryFunc::NegInt64,
            ScalarType::Float32 => UnaryFunc::NegFloat32,
            ScalarType::Float64 => UnaryFunc::NegFloat64,
            ScalarType::Decimal(_, _) => UnaryFunc::NegDecimal,
            ScalarType::Interval => UnaryFunc::NegInterval,
            _ => bail!("cannot negate {:?}", typ.scalar_type),
        },
    };
    let expr = ScalarExpr::CallUnary {
        func,
        expr: Box::new(expr),
    };
    Ok(expr)
}

fn plan_binary_op<'a>(
    ecx: &ExprContext,
    op: &'a BinaryOperator,
    left: &'a Expr,
    right: &'a Expr,
) -> Result<ScalarExpr, failure::Error> {
    use BinaryOperator::*;
    match op {
        And => plan_boolean_op(ecx, BooleanOp::And, left, right),
        Or => plan_boolean_op(ecx, BooleanOp::Or, left, right),

        Plus => plan_arithmetic_op(ecx, ArithmeticOp::Plus, left, right),
        Minus => plan_arithmetic_op(ecx, ArithmeticOp::Minus, left, right),
        Multiply => plan_arithmetic_op(ecx, ArithmeticOp::Multiply, left, right),
        Divide => plan_arithmetic_op(ecx, ArithmeticOp::Divide, left, right),
        Modulus => plan_arithmetic_op(ecx, ArithmeticOp::Modulo, left, right),

        Lt => plan_comparison_op(ecx, ComparisonOp::Lt, left, right),
        LtEq => plan_comparison_op(ecx, ComparisonOp::LtEq, left, right),
        Gt => plan_comparison_op(ecx, ComparisonOp::Gt, left, right),
        GtEq => plan_comparison_op(ecx, ComparisonOp::GtEq, left, right),
        Eq => plan_comparison_op(ecx, ComparisonOp::Eq, left, right),
        NotEq => plan_comparison_op(ecx, ComparisonOp::NotEq, left, right),

        Like => plan_like(ecx, left, right, false),
        NotLike => plan_like(ecx, left, right, true),

        JsonGet => plan_json_op(ecx, JsonOp::Get, left, right),
        JsonGetAsText => plan_json_op(ecx, JsonOp::GetAsText, left, right),
        JsonGetPath => plan_json_op(ecx, JsonOp::GetPath, left, right),
        JsonGetPathAsText => plan_json_op(ecx, JsonOp::GetPathAsText, left, right),
        JsonContainsJson => plan_json_op(ecx, JsonOp::ContainsJson, left, right),
        JsonContainedInJson => plan_json_op(ecx, JsonOp::ContainedInJson, left, right),
        JsonContainsField => plan_json_op(ecx, JsonOp::ContainsField, left, right),
        JsonContainsAnyFields => plan_json_op(ecx, JsonOp::ContainsAnyFields, left, right),
        JsonContainsAllFields => plan_json_op(ecx, JsonOp::ContainsAllFields, left, right),
        JsonConcat => plan_json_op(ecx, JsonOp::Concat, left, right),
        JsonDeletePath => plan_json_op(ecx, JsonOp::DeletePath, left, right),
        JsonContainsPath => plan_json_op(ecx, JsonOp::ContainsPath, left, right),
        JsonApplyPathPredicate => plan_json_op(ecx, JsonOp::ApplyPathPredicate, left, right),
    }
}

fn plan_boolean_op<'a>(
    ecx: &ExprContext,
    op: BooleanOp,
    left: &'a Expr,
    right: &'a Expr,
) -> Result<ScalarExpr, failure::Error> {
    let lexpr = plan_expr(ecx, left, Some(ScalarType::Bool))?;
    let rexpr = plan_expr(ecx, right, Some(ScalarType::Bool))?;
    let ltype = ecx.column_type(&lexpr);
    let rtype = ecx.column_type(&rexpr);

    if ltype.scalar_type != ScalarType::Bool && ltype.scalar_type != ScalarType::Unknown {
        bail!(
            "Cannot apply operator {:?} to non-boolean type {:?}",
            op,
            ltype.scalar_type
        )
    }
    if rtype.scalar_type != ScalarType::Bool && rtype.scalar_type != ScalarType::Unknown {
        bail!(
            "Cannot apply operator {:?} to non-boolean type {:?}",
            op,
            rtype.scalar_type
        )
    }
    let func = match op {
        BooleanOp::And => BinaryFunc::And,
        BooleanOp::Or => BinaryFunc::Or,
    };
    let expr = lexpr.call_binary(rexpr, func);
    Ok(expr)
}

fn plan_arithmetic_op<'a>(
    ecx: &ExprContext,
    op: ArithmeticOp,
    left: &'a Expr,
    right: &'a Expr,
) -> Result<ScalarExpr, failure::Error> {
    use ArithmeticOp::*;
    use BinaryFunc::*;
    use ScalarType::*;

    // Step 1. Plan inner expressions.
    let left_unknown = expr_has_unknown_type(ecx, left);
    let right_unknown = expr_has_unknown_type(ecx, right);
    let (mut lexpr, mut ltype, mut rexpr, mut rtype) = match (left_unknown, right_unknown) {
        // Both inputs are parameters of unknown types.
        (true, true) => {
            // We have no clues as to which operator to select, so bail. To
            // avoid duplicating the logic for generating the correct error
            // message, we just plan the left expression with no type hint,
            // which we know will fail. (We could just as well plan the right
            // expression.)
            plan_expr(ecx, left, None)?;
            unreachable!();
        }

        // Neither input is a parameter of an unknown type.
        (false, false) => {
            let mut lexpr = plan_expr(ecx, left, None)?;
            let mut rexpr = plan_expr(ecx, right, None)?;
            let mut ltype = ecx.column_type(&lexpr);
            let mut rtype = ecx.column_type(&rexpr);

            // When both inputs are already decimals, we skip coalescing, which
            // could result in a rescale if the decimals have different
            // precisions, because we tightly control the rescale when planning
            // the arithmetic operation (below). E.g., decimal multiplication
            // does not need to rescale its inputs, even when the inputs have
            // different scales.
            //
            // Similarly, if either input is a timelike or JSON, we skip
            // coalescing. Timelike values have well-defined operations with
            // intervals, and JSON values have well-defined operations with
            // strings and integers, so attempting to homogeneous the types will
            // cause us to miss out on the overload.
            let coalesce = match (&ltype.scalar_type, &rtype.scalar_type) {
                (Decimal(_, _), Decimal(_, _))
                | (Date, _)
                | (Time, _)
                | (Timestamp, _)
                | (TimestampTz, _)
                | (_, Date)
                | (_, Time)
                | (_, Timestamp)
                | (_, TimestampTz)
                | (Jsonb, _)
                | (_, Jsonb) => false,
                _ => true,
            };
            if coalesce {
                // Try to find a common type that can represent both inputs.
                let op_string = op.to_string();
                let best_target_type =
                    best_target_type(vec![ltype.scalar_type.clone(), rtype.scalar_type.clone()])
                        .unwrap();
                lexpr = match plan_cast_internal(
                    ecx,
                    CastContext::Implicit(&op_string),
                    lexpr,
                    best_target_type.clone(),
                ) {
                    Ok(expr) => expr,
                    Err(_) => bail!(
                        "{} does not have uniform type: {:?} vs {:?}",
                        &op_string,
                        ltype.scalar_type,
                        best_target_type,
                    ),
                };
                rexpr = match plan_cast_internal(
                    ecx,
                    CastContext::Implicit(&op_string),
                    rexpr,
                    best_target_type.clone(),
                ) {
                    Ok(expr) => expr,
                    Err(_) => bail!(
                        "{} does not have uniform type: {:?} vs {:?}",
                        &op_string,
                        rtype.scalar_type,
                        best_target_type,
                    ),
                };
                rtype = ecx.column_type(&rexpr);
                ltype = ecx.column_type(&lexpr);
            }

            (lexpr, ltype, rexpr, rtype)
        }

        // One of the inputs is a parameter of unknown type, but the other is
        // not.
        (swap @ false, true) | (swap @ true, false) => {
            // Knowing the type of one input is often sufficiently constraining
            // to allow us to infer the type of the unknown input.

            // First, adjust so the known input is on the left.
            let (left, right) = if swap { (right, left) } else { (left, right) };

            // Determine the known type.
            let lexpr = plan_expr(ecx, left, None)?;
            let ltype = ecx.column_type(&lexpr);

            // Infer the unknown type. Dates and timestamps want an interval for
            // arithmetic. JSON wants an int *or* a string for the removal
            // (minus) operator, but according to Postgres we can just pick
            // string. Everything else wants its own type.
            let type_hint = match ltype.scalar_type.clone() {
                Date | Timestamp | TimestampTz => Interval,
                Jsonb => String,
                other => other,
            };
            let rexpr = plan_expr(ecx, right, Some(type_hint))?;
            let rtype = ecx.column_type(&rexpr);

            // Swap back, if necessary.
            if swap {
                (rexpr, rtype, lexpr, ltype)
            } else {
                (lexpr, ltype, rexpr, rtype)
            }
        }
    };

    // Step 2a. Plan the arithmetic operation for decimals.
    //
    // Decimal arithmetic requires special support from the planner, because
    // the precision and scale of the decimal is erased in the dataflow
    // layer. Operations follow Snowflake's rules for precision/scale
    // conversions. [0]
    //
    // [0]: https://docs.snowflake.net/manuals/sql-reference/operators-arithmetic.html
    match (&op, &ltype.scalar_type, &rtype.scalar_type) {
        (Plus, Decimal(_, s1), Decimal(_, s2))
        | (Minus, Decimal(_, s1), Decimal(_, s2))
        | (Modulo, Decimal(_, s1), Decimal(_, s2)) => {
            let so = cmp::max(s1, s2);
            let lexpr = rescale_decimal(lexpr, *s1, *so);
            let rexpr = rescale_decimal(rexpr, *s2, *so);
            let func = match op {
                Plus => AddDecimal,
                Minus => SubDecimal,
                Modulo => ModDecimal,
                _ => unreachable!(),
            };
            let expr = lexpr.call_binary(rexpr, func);
            return Ok(expr);
        }
        (Multiply, Decimal(_, s1), Decimal(_, s2)) => {
            let so = cmp::max(cmp::max(cmp::min(s1 + s2, 12), *s1), *s2);
            let si = s1 + s2;
            let expr = lexpr.call_binary(rexpr, MulDecimal);
            let expr = rescale_decimal(expr, si, so);
            return Ok(expr);
        }
        (Divide, Decimal(_, s1), Decimal(_, s2)) => {
            let s = cmp::max(cmp::min(12, s1 + 6), *s1);
            let si = cmp::max(s + 1, *s2);
            lexpr = rescale_decimal(lexpr, *s1, si);
            let expr = lexpr.call_binary(rexpr, DivDecimal);
            let expr = rescale_decimal(expr, si - s2, s);
            return Ok(expr);
        }
        _ => (),
    }

    // Step 2b. Plan the arithmetic operation for all other types.
    let func = match op {
        Plus => match (&ltype.scalar_type, &rtype.scalar_type) {
            (Int32, Int32) => AddInt32,
            (Int64, Int64) => AddInt64,
            (Float32, Float32) => AddFloat32,
            (Float64, Float64) => AddFloat64,
            (Interval, Interval) => AddInterval,
            (Timestamp, Interval) => AddTimestampInterval,
            (Interval, Timestamp) => {
                mem::swap(&mut lexpr, &mut rexpr);
                mem::swap(&mut ltype, &mut rtype);
                AddTimestampInterval
            }
            (TimestampTz, Interval) => AddTimestampTzInterval,
            (Interval, TimestampTz) => {
                mem::swap(&mut lexpr, &mut rexpr);
                mem::swap(&mut ltype, &mut rtype);
                AddTimestampTzInterval
            }
            (Date, Interval) => AddDateInterval,
            (Interval, Date) => {
                mem::swap(&mut lexpr, &mut rexpr);
                mem::swap(&mut ltype, &mut rtype);
                AddDateInterval
            }
            (Date, Time) => AddDateTime,
            (Time, Date) => {
                mem::swap(&mut lexpr, &mut rexpr);
                mem::swap(&mut ltype, &mut rtype);
                AddDateTime
            }
            (Time, Interval) => AddTimeInterval,
            (Interval, Time) => {
                mem::swap(&mut lexpr, &mut rexpr);
                mem::swap(&mut ltype, &mut rtype);
                AddTimeInterval
            }
            _ => bail!(
                "no overload for {} + {}",
                ltype.scalar_type,
                rtype.scalar_type
            ),
        },
        Minus => match (&ltype.scalar_type, &rtype.scalar_type) {
            (Int32, Int32) => SubInt32,
            (Int64, Int64) => SubInt64,
            (Float32, Float32) => SubFloat32,
            (Float64, Float64) => SubFloat64,
            (Interval, Interval) => SubInterval,
            (Timestamp, Timestamp) => SubTimestamp,
            (TimestampTz, TimestampTz) => SubTimestampTz,
            (Timestamp, Interval) => SubTimestampInterval,
            (TimestampTz, Interval) => SubTimestampTzInterval,
            (Date, Date) => SubDate,
            (Date, Interval) => SubDateInterval,
            (Time, Time) => SubTime,
            (Time, Interval) => SubTimeInterval,
            (Jsonb, Int32) => {
                rexpr = rexpr.call_unary(UnaryFunc::CastInt32ToInt64);
                JsonbDeleteInt64
            }
            (Jsonb, Int64) => JsonbDeleteInt64,
            (Jsonb, String) => JsonbDeleteString,
            // TODO(jamii) there should be corresponding overloads for
            // Array(Int64) and Array(String)
            _ => bail!(
                "no overload for {} - {}",
                ltype.scalar_type,
                rtype.scalar_type
            ),
        },
        Multiply => match (&ltype.scalar_type, &rtype.scalar_type) {
            (Int32, Int32) => MulInt32,
            (Int64, Int64) => MulInt64,
            (Float32, Float32) => MulFloat32,
            (Float64, Float64) => MulFloat64,
            _ => bail!(
                "no overload for {} * {}",
                ltype.scalar_type,
                rtype.scalar_type
            ),
        },
        Divide => match (&ltype.scalar_type, &rtype.scalar_type) {
            (Int32, Int32) => DivInt32,
            (Int64, Int64) => DivInt64,
            (Float32, Float32) => DivFloat32,
            (Float64, Float64) => DivFloat64,
            _ => bail!(
                "no overload for {} / {}",
                ltype.scalar_type,
                rtype.scalar_type
            ),
        },
        Modulo => match (&ltype.scalar_type, &rtype.scalar_type) {
            (Int32, Int32) => ModInt32,
            (Int64, Int64) => ModInt64,
            (Float32, Float32) => ModFloat32,
            (Float64, Float64) => ModFloat64,
            _ => bail!(
                "no overload for {} % {}",
                ltype.scalar_type,
                rtype.scalar_type
            ),
        },
    };
    let expr = lexpr.call_binary(rexpr, func);
    Ok(expr)
}

fn plan_comparison_op<'a>(
    ecx: &ExprContext,
    op: ComparisonOp,
    left: &'a Expr,
    right: &'a Expr,
) -> Result<ScalarExpr, failure::Error> {
    let op_name = op.to_string();
    let mut exprs =
        plan_homogeneous_exprs(&op_name, ecx, &[left, right], Some(ScalarType::String))?;
    assert_eq!(exprs.len(), 2);
    let rexpr = exprs.pop().unwrap();
    let lexpr = exprs.pop().unwrap();
    let rtype = ecx.column_type(&rexpr);
    let ltype = ecx.column_type(&lexpr);

    if ltype.scalar_type != rtype.scalar_type
        && ltype.scalar_type != ScalarType::Unknown
        && rtype.scalar_type != ScalarType::Unknown
    {
        bail!(
            "{:?} and {:?} are not comparable",
            ltype.scalar_type,
            rtype.scalar_type
        )
    }

    let func = match op {
        ComparisonOp::Lt => BinaryFunc::Lt,
        ComparisonOp::LtEq => BinaryFunc::Lte,
        ComparisonOp::Gt => BinaryFunc::Gt,
        ComparisonOp::GtEq => BinaryFunc::Gte,
        ComparisonOp::Eq => BinaryFunc::Eq,
        ComparisonOp::NotEq => BinaryFunc::NotEq,
    };
    Ok(lexpr.call_binary(rexpr, func))
}

fn plan_like<'a>(
    ecx: &ExprContext,
    left: &'a Expr,
    right: &'a Expr,
    negate: bool,
) -> Result<ScalarExpr, failure::Error> {
    let lexpr = plan_expr(ecx, left, Some(ScalarType::String))?;
    let ltype = ecx.column_type(&lexpr);
    let rexpr = plan_expr(ecx, right, Some(ScalarType::String))?;
    let rtype = ecx.column_type(&rexpr);

    if (ltype.scalar_type != ScalarType::String && ltype.scalar_type != ScalarType::Unknown)
        || (rtype.scalar_type != ScalarType::String && rtype.scalar_type != ScalarType::Unknown)
    {
        bail!(
            "LIKE operator requires two string operators, found: {:?} and {:?}",
            ltype,
            rtype
        );
    }

    let mut expr = ScalarExpr::CallBinary {
        func: BinaryFunc::MatchLikePattern,
        expr1: Box::new(lexpr),
        expr2: Box::new(rexpr),
    };
    if negate {
        expr = ScalarExpr::CallUnary {
            func: UnaryFunc::Not,
            expr: Box::new(expr),
        };
    }
    Ok(expr)
}

fn plan_json_op(
    ecx: &ExprContext,
    op: JsonOp,
    left: &Expr,
    right: &Expr,
) -> Result<ScalarExpr, failure::Error> {
    use JsonOp::*;
    use ScalarType::*;

    let lexpr = plan_expr(ecx, left, Some(ScalarType::String))?;
    let ltype = ecx.column_type(&lexpr);
    let rexpr = plan_expr(ecx, right, Some(ScalarType::String))?;
    let rtype = ecx.column_type(&rexpr);

    Ok(match (op, &ltype.scalar_type, &rtype.scalar_type) {
        (Get, Jsonb, Int32) => lexpr.call_binary(
            rexpr.call_unary(UnaryFunc::CastInt32ToInt64),
            BinaryFunc::JsonbGetInt64,
        ),
        (Get, Jsonb, Int64) => lexpr.call_binary(rexpr, BinaryFunc::JsonbGetInt64),
        (Get, Jsonb, String) => lexpr.call_binary(rexpr, BinaryFunc::JsonbGetString),
        (Get, _, _) => bail!("No overload for {} {} {}", ltype, op, rtype),

        (GetAsText, Jsonb, Int32) => lexpr
            .call_binary(
                rexpr.call_unary(UnaryFunc::CastInt32ToInt64),
                BinaryFunc::JsonbGetInt64,
            )
            .call_unary(UnaryFunc::JsonbStringifyUnlessString),
        (GetAsText, Jsonb, Int64) => lexpr
            .call_binary(rexpr, BinaryFunc::JsonbGetInt64)
            .call_unary(UnaryFunc::JsonbStringifyUnlessString),
        (GetAsText, Jsonb, String) => lexpr
            .call_binary(rexpr, BinaryFunc::JsonbGetString)
            .call_unary(UnaryFunc::JsonbStringifyUnlessString),
        (GetAsText, _, _) => bail!("No overload for {} {} {}", ltype, op, rtype),

        (ContainsField, Jsonb, String) => lexpr.call_binary(rexpr, BinaryFunc::JsonbContainsString),
        (ContainsField, _, _) => bail!("No overload for {} {} {}", ltype, op, rtype),

        (Concat, Jsonb, Jsonb) => lexpr.call_binary(rexpr, BinaryFunc::JsonbConcat),
        (Concat, String, _) | (Concat, _, String) | (Concat, Unknown, Unknown) => {
            // These are philosophically internal casts, but PostgreSQL
            // considers them to be explicit (perhaps for historical reasons),
            // so we do too.
            let lexpr = plan_cast_internal(ecx, CastContext::Explicit, lexpr, String)?;
            let rexpr = plan_cast_internal(ecx, CastContext::Explicit, rexpr, String)?;
            lexpr.call_binary(rexpr, BinaryFunc::TextConcat)
        }
        (Concat, _, _) => bail!("No overload for {} {} {}", ltype, op, rtype),

        (ContainsJson, Jsonb, Jsonb) => lexpr.call_binary(rexpr, BinaryFunc::JsonbContainsJsonb),
        (ContainsJson, Jsonb, String) => lexpr.call_binary(
            rexpr.call_unary(UnaryFunc::CastStringToJsonb),
            BinaryFunc::JsonbContainsJsonb,
        ),
        (ContainsJson, String, Jsonb) => lexpr
            .call_unary(UnaryFunc::CastStringToJsonb)
            .call_binary(rexpr, BinaryFunc::JsonbContainsJsonb),
        (ContainsJson, _, _) => bail!("No overload for {} {} {}", ltype, op, rtype),

        (ContainedInJson, Jsonb, Jsonb) => rexpr.call_binary(lexpr, BinaryFunc::JsonbContainsJsonb),
        (ContainedInJson, String, Jsonb) => rexpr.call_binary(
            lexpr.call_unary(UnaryFunc::CastStringToJsonb),
            BinaryFunc::JsonbContainsJsonb,
        ),
        (ContainedInJson, Jsonb, String) => rexpr
            .call_unary(UnaryFunc::CastStringToJsonb)
            .call_binary(lexpr, BinaryFunc::JsonbContainsJsonb),
        (ContainedInJson, _, _) => bail!("No overload for {} {} {}", ltype, op, rtype),

        // TODO(jamii) these require sql arrays
        (ContainsAnyFields, _, _) => bail!("Unsupported json operator: {}", op),
        (ContainsAllFields, _, _) => bail!("Unsupported json operator: {}", op),

        // TODO(jamii) these require json paths
        (GetPath, _, _) => bail!("Unsupported json operator: {}", op),
        (GetPathAsText, _, _) => bail!("Unsupported json operator: {}", op),
        (DeletePath, _, _) => bail!("Unsupported json operator: {}", op),
        (ContainsPath, _, _) => bail!("Unsupported json operator: {}", op),
        (ApplyPathPredicate, _, _) => bail!("Unsupported json operator: {}", op),
    })
}

fn plan_between<'a>(
    ecx: &ExprContext,
    expr: &'a Expr,
    low: &'a Expr,
    high: &'a Expr,
    negated: bool,
) -> Result<ScalarExpr, failure::Error> {
    let low = Expr::BinaryOp {
        left: Box::new(expr.clone()),
        op: if negated {
            BinaryOperator::Lt
        } else {
            BinaryOperator::GtEq
        },
        right: Box::new(low.clone()),
    };
    let high = Expr::BinaryOp {
        left: Box::new(expr.clone()),
        op: if negated {
            BinaryOperator::Gt
        } else {
            BinaryOperator::LtEq
        },
        right: Box::new(high.clone()),
    };
    let both = Expr::BinaryOp {
        left: Box::new(low),
        op: if negated {
            BinaryOperator::Or
        } else {
            BinaryOperator::And
        },
        right: Box::new(high),
    };
    plan_expr(ecx, &both, None)
}

fn plan_in_list<'a>(
    ecx: &ExprContext,
    expr: &'a Expr,
    list: &'a [Expr],
    negated: bool,
) -> Result<ScalarExpr, failure::Error> {
    let mut cond = Expr::Value(Value::Boolean(false));
    for l in list {
        cond = Expr::BinaryOp {
            left: Box::new(cond),
            op: BinaryOperator::Or,
            right: Box::new(Expr::BinaryOp {
                left: Box::new(expr.clone()),
                op: BinaryOperator::Eq,
                right: Box::new(l.clone()),
            }),
        }
    }
    if negated {
        cond = Expr::UnaryOp {
            op: UnaryOperator::Not,
            expr: Box::new(cond),
        }
    }
    plan_expr(ecx, &cond, None)
}

fn plan_case<'a>(
    ecx: &ExprContext,
    operand: &'a Option<Box<Expr>>,
    conditions: &'a [Expr],
    results: &'a [Expr],
    else_result: &'a Option<Box<Expr>>,
) -> Result<ScalarExpr, failure::Error> {
    let mut cond_exprs = Vec::new();
    let mut result_exprs = Vec::new();
    for (c, r) in conditions.iter().zip(results) {
        let c = match operand {
            Some(operand) => Expr::BinaryOp {
                left: operand.clone(),
                op: BinaryOperator::Eq,
                right: Box::new(c.clone()),
            },
            None => c.clone(),
        };
        let cexpr = plan_expr(ecx, &c, Some(ScalarType::Bool))?;
        let ctype = ecx.column_type(&cexpr);
        if ctype.scalar_type != ScalarType::Bool {
            bail!(
                "CASE expression has non-boolean type {:?}",
                ctype.scalar_type
            );
        }
        cond_exprs.push(cexpr);
        result_exprs.push(r);
    }
    result_exprs.push(match else_result {
        Some(else_result) => else_result,
        None => &Expr::Value(Value::Null),
    });
    let mut result_exprs =
        plan_homogeneous_exprs("CASE", ecx, &result_exprs, Some(ScalarType::String))?;
    let mut expr = result_exprs.pop().unwrap();
    assert_eq!(cond_exprs.len(), result_exprs.len());
    for (cexpr, rexpr) in cond_exprs.into_iter().zip(result_exprs).rev() {
        expr = ScalarExpr::If {
            cond: Box::new(cexpr),
            then: Box::new(rexpr),
            els: Box::new(expr),
        }
    }
    Ok(expr)
}

fn plan_literal<'a>(l: &'a Value) -> Result<ScalarExpr, failure::Error> {
    let (datum, scalar_type) = sql_value_to_datum(l)?;
    let nullable = datum == Datum::Null;
    let typ = ColumnType::new(scalar_type).nullable(nullable);
    let expr = ScalarExpr::literal(datum, typ);
    Ok(expr)
}

fn sql_value_to_datum<'a>(l: &'a Value) -> Result<(Datum<'a>, ScalarType), failure::Error> {
    Ok(match l {
        Value::Number(s) => {
            let d: Decimal = s.parse()?;
            if d.scale() == 0 {
                match d.significand().try_into() {
                    Ok(n) => (Datum::Int32(n), ScalarType::Int32),
                    Err(_) => (
                        Datum::from(d.significand()),
                        ScalarType::Decimal(MAX_DECIMAL_PRECISION, d.scale()),
                    ),
                }
            } else {
                (
                    Datum::from(d.significand()),
                    ScalarType::Decimal(MAX_DECIMAL_PRECISION, d.scale()),
                )
            }
        }
        Value::SingleQuotedString(s) => (Datum::String(s), ScalarType::String),
        Value::HexStringLiteral(_) => bail!("x'' string literals are not supported: {}", l),
        Value::Boolean(b) => match b {
            false => (Datum::False, ScalarType::Bool),
            true => (Datum::True, ScalarType::Bool),
        },
        Value::Date(d) => (Datum::Date(strconv::parse_date(d)?), ScalarType::Date),
        Value::Timestamp(ts) => (
            Datum::Timestamp(strconv::parse_timestamp(ts)?),
            ScalarType::Timestamp,
        ),
        Value::TimestampTz(ts) => (
            Datum::TimestampTz(strconv::parse_timestamptz(ts)?),
            ScalarType::TimestampTz,
        ),
        Value::Time(t) => (Datum::Time(strconv::parse_time(t)?), ScalarType::Time),
        Value::Interval(iv) => {
            let mut i = strconv::parse_interval_w_disambiguator(&iv.value, iv.precision_low)?;
            i.truncate_high_fields(iv.precision_high);
            i.truncate_low_fields(iv.precision_low, iv.fsec_max_precision)?;
            (Datum::Interval(i), ScalarType::Interval)
        }
        Value::Null => (Datum::Null, ScalarType::Unknown),
<<<<<<< HEAD
=======
        Value::Array(_) => bail!("ARRAY literals are not supported: {}", l),
>>>>>>> 5d7d1545
    })
}

#[derive(Debug, Copy, Clone, Eq, PartialEq)]
enum BooleanOp {
    And,
    Or,
}

enum ComparisonOp {
    Lt,
    LtEq,
    Gt,
    GtEq,
    Eq,
    NotEq,
}

impl fmt::Display for ComparisonOp {
    fn fmt(&self, f: &mut fmt::Formatter) -> fmt::Result {
        match self {
            ComparisonOp::Lt => f.write_str("<"),
            ComparisonOp::LtEq => f.write_str("<="),
            ComparisonOp::Gt => f.write_str(">"),
            ComparisonOp::GtEq => f.write_str(">="),
            ComparisonOp::Eq => f.write_str("="),
            ComparisonOp::NotEq => f.write_str("<>"),
        }
    }
}

#[derive(Debug, Copy, Clone, Eq, PartialEq)]
enum ArithmeticOp {
    Plus,
    Minus,
    Multiply,
    Divide,
    Modulo,
}

impl fmt::Display for ArithmeticOp {
    fn fmt(&self, f: &mut fmt::Formatter) -> fmt::Result {
        match self {
            ArithmeticOp::Plus => f.write_str("+"),
            ArithmeticOp::Minus => f.write_str("-"),
            ArithmeticOp::Multiply => f.write_str("*"),
            ArithmeticOp::Divide => f.write_str("/"),
            ArithmeticOp::Modulo => f.write_str("%"),
        }
    }
}

#[derive(Debug, Copy, Clone, Eq, PartialEq)]
enum JsonOp {
    Get,
    GetAsText,
    GetPath,
    GetPathAsText,
    ContainsJson,
    ContainedInJson,
    ContainsField,
    ContainsAnyFields,
    ContainsAllFields,
    Concat,
    DeletePath,
    ContainsPath,
    ApplyPathPredicate,
}

impl fmt::Display for JsonOp {
    fn fmt(&self, f: &mut fmt::Formatter) -> fmt::Result {
        use JsonOp::*;
        match self {
            Get => f.write_str("->"),
            GetAsText => f.write_str("->>"),
            GetPath => f.write_str("#>"),
            GetPathAsText => f.write_str("#>>"),
            ContainsJson => f.write_str("@>"),
            ContainedInJson => f.write_str("<@"),
            ContainsField => f.write_str("?"),
            ContainsAnyFields => f.write_str("?|"),
            ContainsAllFields => f.write_str("?&"),
            Concat => f.write_str("||"),
            DeletePath => f.write_str("#-"),
            ContainsPath => f.write_str("@?"),
            ApplyPathPredicate => f.write_str("@@"),
        }
    }
}

fn find_trivial_column_equivalences(expr: &ScalarExpr) -> Vec<(usize, usize)> {
    use BinaryFunc::*;
    use ScalarExpr::*;
    let mut exprs = vec![expr];
    let mut equivalences = vec![];
    while let Some(expr) = exprs.pop() {
        match expr {
            CallBinary {
                func: Eq,
                expr1,
                expr2,
            } => {
                if let (
                    Column(ColumnRef {
                        level: 0,
                        column: l,
                    }),
                    Column(ColumnRef {
                        level: 0,
                        column: r,
                    }),
                ) = (&**expr1, &**expr2)
                {
                    equivalences.push((*l, *r));
                }
            }
            CallBinary {
                func: And,
                expr1,
                expr2,
            } => {
                exprs.push(expr1);
                exprs.push(expr2);
            }
            _ => (),
        }
    }
    equivalences
}

fn unnest(expr: &Expr) -> &Expr {
    match expr {
        Expr::Nested(expr) => unnest(expr),
        _ => expr,
    }
}

fn best_target_type(iter: impl IntoIterator<Item = ScalarType>) -> Option<ScalarType> {
    iter.into_iter()
        .max_by_key(|scalar_type| match scalar_type {
            ScalarType::Unknown => 0,
            ScalarType::Int32 => 1,
            ScalarType::Int64 => 2,
            ScalarType::Decimal(_, _) => 3,
            ScalarType::Float32 => 4,
            ScalarType::Float64 => 5,
            ScalarType::Date => 6,
            ScalarType::Timestamp => 7,
            ScalarType::TimestampTz => 8,
            _ => 9,
        })
}

enum CastContext<'a> {
    Explicit,
    Implicit(&'a str),
}

impl<'a> fmt::Display for CastContext<'a> {
    fn fmt(&self, f: &mut fmt::Formatter) -> fmt::Result {
        match self {
            CastContext::Explicit => f.write_str("CAST"),
            CastContext::Implicit(s) => write!(f, "{}", s),
        }
    }
}

/// Plans a cast between two `RelationExpr`s of different types. If it is
/// impossible to cast between the two types, an error is returned.
///
/// Note that `plan_cast_internal` only understands [`ScalarType`]s. If you need
/// to cast between SQL [`DataType`]s, see [`Planner::plan_cast`].
fn plan_cast_internal<'a>(
    ecx: &ExprContext<'a>,
    ccx: CastContext<'a>,
    expr: ScalarExpr,
    to_scalar_type: ScalarType,
) -> Result<ScalarExpr, failure::Error> {
    use ScalarType::*;
    use UnaryFunc::*;
    let from_scalar_type = ecx.column_type(&expr).scalar_type;
    let expr = match (from_scalar_type, to_scalar_type.clone()) {
        (Bool, String) => expr.call_unary(match ccx {
            CastContext::Explicit => CastBoolToStringExplicit,
            CastContext::Implicit(_) => CastBoolToStringImplicit,
        }),
        (Int32, Bool) => expr.call_unary(CastInt32ToBool),
        (Int32, Float32) => expr.call_unary(CastInt32ToFloat32),
        (Int32, Float64) => expr.call_unary(CastInt32ToFloat64),
        (Int32, Int64) => expr.call_unary(CastInt32ToInt64),
        (Int32, Decimal(_, s)) => rescale_decimal(expr.call_unary(CastInt32ToDecimal), 0, s),
        (Int32, String) => expr.call_unary(CastInt32ToString),
        (Int64, Bool) => expr.call_unary(CastInt64ToBool),
        (Int64, Decimal(_, s)) => rescale_decimal(expr.call_unary(CastInt64ToDecimal), 0, s),
        (Int64, Float32) => expr.call_unary(CastInt64ToFloat32),
        (Int64, Float64) => expr.call_unary(CastInt64ToFloat64),
        (Int64, Int32) => expr.call_unary(CastInt64ToInt32),
        (Int64, String) => expr.call_unary(CastInt64ToString),
        (Float32, Int64) => expr.call_unary(CastFloat32ToInt64),
        (Float32, Float64) => expr.call_unary(CastFloat32ToFloat64),
        (Float32, Decimal(_, s)) => {
            let s = ScalarExpr::literal(Datum::from(s as i32), ColumnType::new(to_scalar_type));
            expr.call_binary(s, BinaryFunc::CastFloat32ToDecimal)
        }
        (Float32, String) => expr.call_unary(CastFloat32ToString),
        (Float64, Int32) => expr.call_unary(CastFloat64ToInt32),
        (Float64, Int64) => expr.call_unary(CastFloat64ToInt64),
        (Float64, Decimal(_, s)) => {
            let s = ScalarExpr::literal(Datum::from(s as i32), ColumnType::new(to_scalar_type));
            expr.call_binary(s, BinaryFunc::CastFloat64ToDecimal)
        }
        (Float64, String) => expr.call_unary(CastFloat64ToString),
        (Decimal(_, s), Int32) => rescale_decimal(expr, s, 0).call_unary(CastDecimalToInt32),
        (Decimal(_, s), Int64) => rescale_decimal(expr, s, 0).call_unary(CastDecimalToInt64),
        (Decimal(_, s), Float32) => {
            let factor = 10_f32.powi(i32::from(s));
            let factor = ScalarExpr::literal(Datum::from(factor), ColumnType::new(to_scalar_type));
            expr.call_unary(CastSignificandToFloat32)
                .call_binary(factor, BinaryFunc::DivFloat32)
        }
        (Decimal(_, s), Float64) => {
            let factor = 10_f64.powi(i32::from(s));
            let factor = ScalarExpr::literal(Datum::from(factor), ColumnType::new(to_scalar_type));
            expr.call_unary(CastSignificandToFloat64)
                .call_binary(factor, BinaryFunc::DivFloat64)
        }
        (Decimal(_, s1), Decimal(_, s2)) => rescale_decimal(expr, s1, s2),
        (Decimal(_, s), String) => expr.call_unary(UnaryFunc::CastDecimalToString(s)),
        (Date, Timestamp) => expr.call_unary(CastDateToTimestamp),
        (Date, TimestampTz) => expr.call_unary(CastDateToTimestampTz),
        (Date, String) => expr.call_unary(CastDateToString),
        (Time, String) => expr.call_unary(CastTimeToString),
        (Time, Interval) => expr.call_unary(CastTimeToInterval),
        (Timestamp, Date) => expr.call_unary(CastTimestampToDate),
        (Timestamp, TimestampTz) => expr.call_unary(CastTimestampToTimestampTz),
        (Timestamp, String) => expr.call_unary(CastTimestampToString),
        (TimestampTz, Date) => expr.call_unary(CastTimestampTzToDate),
        (TimestampTz, Timestamp) => expr.call_unary(CastTimestampTzToTimestamp),
        (TimestampTz, String) => expr.call_unary(CastTimestampTzToString),
        (Interval, String) => expr.call_unary(CastIntervalToString),
        (Interval, Time) => expr.call_unary(CastIntervalToTime),
        (Bytes, String) => expr.call_unary(CastBytesToString),
        (Jsonb, String) => expr.call_unary(JsonbStringify),
        (Jsonb, Float64) => expr.call_unary(CastJsonbToFloat64),
        (Jsonb, Bool) => expr.call_unary(CastJsonbToBool),
        (Jsonb, Int32) | (Jsonb, Int64) | (Jsonb, Float32) | (Jsonb, Decimal(..)) => {
            plan_cast_internal(
                ecx,
                ccx,
                expr.call_unary(CastJsonbToFloat64),
                to_scalar_type,
            )?
        }
        (Jsonb, Date) | (Jsonb, Timestamp) | (Jsonb, TimestampTz) | (Jsonb, Interval) => {
            plan_cast_internal(ecx, ccx, expr.call_unary(CastJsonbToString), to_scalar_type)?
        }
        (String, Bool) => expr.call_unary(CastStringToBool),
        (String, Int32) => expr.call_unary(CastStringToInt32),
        (String, Int64) => expr.call_unary(CastStringToInt64),
        (String, Float32) => expr.call_unary(CastStringToFloat32),
        (String, Float64) => expr.call_unary(CastStringToFloat64),
        (String, Decimal(_, s)) => expr.call_unary(CastStringToDecimal(s)),
        (String, Date) => expr.call_unary(CastStringToDate),
        (String, Time) => expr.call_unary(CastStringToTime),
        (String, Timestamp) => expr.call_unary(CastStringToTimestamp),
        (String, TimestampTz) => expr.call_unary(CastStringToTimestampTz),
        (String, Interval) => expr.call_unary(CastStringToInterval),
        (String, Bytes) => expr.call_unary(CastStringToBytes),
        (String, Jsonb) => expr.call_unary(CastStringToJsonb),
        (Unknown, _) => {
            ScalarExpr::literal(Datum::Null, ColumnType::new(to_scalar_type).nullable(true))
        }
        (from, to) if from == to => expr,
        (from, to) => {
            bail!(
                "{} does not support casting from {:?} to {:?}",
                ccx,
                from,
                to
            );
        }
    };
    Ok(expr)
}

fn promote_int_decimal<'a>(
    ecx: &ExprContext<'a>,
    name: &str,
    expr: ScalarExpr,
) -> Result<(ScalarExpr, u8), failure::Error> {
    match ecx.column_type(&expr).scalar_type {
        ScalarType::Decimal(_, s) => Ok((expr, s)),
        ScalarType::Unknown | ScalarType::Int32 | ScalarType::Int64 => {
            let scale = 0;
            let expr = plan_cast_internal(
                ecx,
                CastContext::Implicit(name),
                expr,
                ScalarType::Decimal(0, scale),
            )?;
            Ok((expr, scale))
        }
        other => bail!("{} has non-integer type {:?}", name, other),
    }
}

fn promote_number_floatdec<'a>(
    ecx: &ExprContext<'a>,
    name: &str,
    expr: ScalarExpr,
) -> Result<ScalarExpr, failure::Error> {
    Ok(match ecx.column_type(&expr).scalar_type {
        ScalarType::Float32 | ScalarType::Float64 | ScalarType::Decimal(_, _) => expr,
        ScalarType::Unknown | ScalarType::Int32 | ScalarType::Int64 => {
            plan_cast_internal(ecx, CastContext::Implicit(name), expr, ScalarType::Float64)?
        }
        other => bail!("{} has non-numeric type {:?}", name, other),
    })
}

fn promote_number_float64<'a>(
    ecx: &ExprContext<'a>,
    name: &str,
    expr: ScalarExpr,
) -> Result<ScalarExpr, failure::Error> {
    Ok(match ecx.column_type(&expr).scalar_type {
        ScalarType::Float64 => expr,
        ScalarType::Unknown
        | ScalarType::Int32
        | ScalarType::Int64
        | ScalarType::Decimal(_, _)
        | ScalarType::Float32 => {
            plan_cast_internal(ecx, CastContext::Implicit(name), expr, ScalarType::Float64)?
        }
        other => bail!("{} has non-numeric type {:?}", name, other),
    })
}

fn promote_int_int64<'a>(
    ecx: &ExprContext<'a>,
    name: &str,
    expr: ScalarExpr,
) -> Result<ScalarExpr, failure::Error> {
    Ok(match ecx.column_type(&expr).scalar_type {
        ScalarType::Int64 => expr,
        ScalarType::Unknown | ScalarType::Int32 => {
            plan_cast_internal(ecx, CastContext::Implicit(name), expr, ScalarType::Int64)?
        }
        other => bail!("{} has non-integer type {:?}", name, other,),
    })
}

fn promote_decimal_float64<'a>(
    ecx: &ExprContext<'a>,
    name: &str,
    expr: ScalarExpr,
) -> Result<ScalarExpr, failure::Error> {
    Ok(match ecx.column_type(&expr).scalar_type {
        ScalarType::Unknown | ScalarType::Float64 => expr,
        ScalarType::Float32 | ScalarType::Decimal(_, _) => {
            plan_cast_internal(ecx, CastContext::Implicit(name), expr, ScalarType::Float64)?
        }
        other => bail!("{} has non-decimal type {:?}", name, other,),
    })
}

fn rescale_decimal(expr: ScalarExpr, s1: u8, s2: u8) -> ScalarExpr {
    match s1.cmp(&s2) {
        Ordering::Less => {
            let typ = ColumnType::new(ScalarType::Decimal(38, s2 - s1));
            let factor = 10_i128.pow(u32::from(s2 - s1));
            let factor = ScalarExpr::literal(Datum::from(factor), typ);
            expr.call_binary(factor, BinaryFunc::MulDecimal)
        }
        Ordering::Equal => expr,
        Ordering::Greater => {
            let typ = ColumnType::new(ScalarType::Decimal(38, s1 - s2));
            let factor = 10_i128.pow(u32::from(s1 - s2));
            let factor = ScalarExpr::literal(Datum::from(factor), typ);
            expr.call_binary(factor, BinaryFunc::DivDecimal)
        }
    }
}

pub fn scalar_type_from_sql(data_type: &DataType) -> Result<ScalarType, failure::Error> {
    // NOTE this needs to stay in sync with symbiosis::push_column
    Ok(match data_type {
        DataType::Boolean => ScalarType::Bool,
        DataType::Char(_) | DataType::Varchar(_) | DataType::Text => ScalarType::String,
        DataType::SmallInt | DataType::Int => ScalarType::Int32,
        DataType::BigInt => ScalarType::Int64,
        DataType::Float(_) | DataType::Real | DataType::Double => ScalarType::Float64,
        DataType::Decimal(precision, scale) => {
            let precision = precision.unwrap_or(MAX_DECIMAL_PRECISION.into());
            let scale = scale.unwrap_or(0);
            if precision > MAX_DECIMAL_PRECISION.into() {
                bail!(
                    "decimal precision {} exceeds maximum precision {}",
                    precision,
                    MAX_DECIMAL_PRECISION
                );
            }
            if scale > precision {
                bail!("decimal scale {} exceeds precision {}", scale, precision);
            }
            ScalarType::Decimal(precision as u8, scale as u8)
        }
        DataType::Date => ScalarType::Date,
        DataType::Time => ScalarType::Time,
        DataType::Timestamp => ScalarType::Timestamp,
        DataType::TimestampTz => ScalarType::TimestampTz,
        DataType::Interval => ScalarType::Interval,
        DataType::Bytea => ScalarType::Bytes,
        DataType::Jsonb => ScalarType::Jsonb,
        DataType::List(elem_type) => ScalarType::List(Box::new(scalar_type_from_sql(elem_type)?)),
        other @ DataType::Binary(..)
        | other @ DataType::Blob(_)
        | other @ DataType::Clob(_)
        | other @ DataType::Regclass
        | other @ DataType::TimeTz
        | other @ DataType::Uuid
        | other @ DataType::Varbinary(_) => bail!("Unexpected SQL type: {:?}", other),
    })
}

/// This is used to collect aggregates from within an `Expr`.
/// See the explanation of aggregate handling at the top of the file for more details.
struct AggregateFuncVisitor<'ast> {
    aggs: Vec<&'ast Function>,
    within_aggregate: bool,
    err: Option<failure::Error>,
}

impl<'ast> AggregateFuncVisitor<'ast> {
    fn new() -> AggregateFuncVisitor<'ast> {
        AggregateFuncVisitor {
            aggs: Vec::new(),
            within_aggregate: false,
            err: None,
        }
    }

    fn into_result(self) -> Result<Vec<&'ast Function>, failure::Error> {
        match self.err {
            Some(err) => Err(err),
            None => {
                // dedup aggs while preserving the order
                // (we don't care what the order is, but it has to be reproducible so that EXPLAIN PLAN tests work)
                let mut seen = HashSet::new();
                Ok(self
                    .aggs
                    .into_iter()
                    .filter(move |agg| seen.insert(&**agg))
                    .collect())
            }
        }
    }
}

impl<'ast> Visit<'ast> for AggregateFuncVisitor<'ast> {
    fn visit_function(&mut self, func: &'ast Function) {
        let old_within_aggregate = self.within_aggregate;
        if let Ok(name) = normalize::function_name(func.name.clone()) {
            if is_aggregate_func(&name) {
                if self.within_aggregate {
                    self.err = Some(format_err!("nested aggregate functions are not allowed"));
                    return;
                }
                self.aggs.push(func);
                self.within_aggregate = true;
            }
        }
        visit::visit_function(self, func);
        self.within_aggregate = old_within_aggregate;
    }

    fn visit_subquery(&mut self, _subquery: &'ast Query) {
        // don't go into subqueries
    }
}

/// Specifies how long a query will live. This impacts whether the query is
/// allowed to reason about the time at which it is running, e.g., by calling
/// the `now()` function.
#[derive(Debug, Eq, PartialEq, Copy, Clone)]
pub enum QueryLifetime {
    /// The query's result will be computed at one point in time.
    OneShot,
    /// The query's result will be maintained indefinitely.
    Static,
}

/// The state required when planning a `Query`.
#[derive(Debug)]
struct QueryContext<'a> {
    /// The context for the containing `Statement`.
    scx: &'a StatementContext<'a>,
    /// The lifetime that the planned query will have.
    lifetime: QueryLifetime,
    /// The scope of the outer relation expression.
    outer_scope: Scope,
    /// The type of the outer relation expressions.
    outer_relation_types: Vec<RelationType>,
    /// The types of the parameters in the query. This is filled in as planning
    /// occurs.
    param_types: Rc<RefCell<BTreeMap<usize, ScalarType>>>,
}

impl<'a> QueryContext<'a> {
    fn root(scx: &'a StatementContext, lifetime: QueryLifetime) -> QueryContext<'a> {
        QueryContext {
            scx,
            lifetime,
            outer_scope: Scope::empty(None),
            outer_relation_types: vec![],
            param_types: Rc::new(RefCell::new(BTreeMap::new())),
        }
    }

    fn unwrap_param_types(self) -> BTreeMap<usize, ScalarType> {
        Rc::try_unwrap(self.param_types).unwrap().into_inner()
    }

    fn relation_type(&self, expr: &RelationExpr) -> RelationType {
        expr.typ(&self.outer_relation_types, &self.param_types.borrow())
    }
}

/// A bundle of unrelated things that we need for planning `Expr`s.
#[derive(Debug, Clone)]
struct ExprContext<'a> {
    qcx: &'a QueryContext<'a>,
    /// The name of this kind of expression eg "WHERE clause". Used only for error messages.
    name: &'static str,
    /// The context for the `Query` that contains this `Expr`.
    /// The current scope.
    scope: &'a Scope,
    /// The type of the current relation expression upon which this scalar
    /// expression will be evaluated.
    relation_type: &'a RelationType,
    /// Are aggregate functions allowed in this context
    allow_aggregates: bool,
    /// Are subqueries allowed in this context
    allow_subqueries: bool,
}

impl<'a> ExprContext<'a> {
    fn with_name(&self, name: &'static str) -> ExprContext<'a> {
        let mut ecx = self.clone();
        ecx.name = name;
        ecx
    }

    fn column_type(&self, expr: &ScalarExpr) -> ColumnType {
        expr.typ(
            &self.qcx.outer_relation_types,
            &self.relation_type,
            &self.qcx.param_types.borrow(),
        )
    }

    fn scalar_type(&self, expr: &ScalarExpr) -> ScalarType {
        self.column_type(expr).scalar_type
    }

    fn derived_query_context(&self) -> QueryContext {
        QueryContext {
            scx: self.qcx.scx,
            lifetime: self.qcx.lifetime,
            outer_scope: self.scope.clone(),
            outer_relation_types: self
                .qcx
                .outer_relation_types
                .iter()
                .chain(std::iter::once(self.relation_type))
                .cloned()
                .collect(),
            param_types: self.qcx.param_types.clone(),
        }
    }
}

fn is_table_func(name: &str) -> bool {
    match name {
        "jsonb_each"
        | "jsonb_object_keys"
        | "jsonb_array_elements"
        | "jsonb_each_text"
        | "jsonb_array_elements_text"
        | "regexp_extract"
        | "csv_extract" => true,
        _ => false,
    }
}

fn is_aggregate_func(name: &str) -> bool {
    match name {
        // avg is handled by transform::AvgFuncRewriter.
        "max" | "min" | "sum" | "count" | "jsonb_agg" => true,
        _ => false,
    }
}

fn find_agg_func(name: &str, scalar_type: ScalarType) -> Result<AggregateFunc, failure::Error> {
    Ok(match (name, scalar_type) {
        ("max", ScalarType::Int32) => AggregateFunc::MaxInt32,
        ("max", ScalarType::Int64) => AggregateFunc::MaxInt64,
        ("max", ScalarType::Float32) => AggregateFunc::MaxFloat32,
        ("max", ScalarType::Float64) => AggregateFunc::MaxFloat64,
        ("max", ScalarType::Decimal(_, _)) => AggregateFunc::MaxDecimal,
        ("max", ScalarType::Bool) => AggregateFunc::MaxBool,
        ("max", ScalarType::String) => AggregateFunc::MaxString,
        ("max", ScalarType::Date) => AggregateFunc::MaxDate,
        ("max", ScalarType::Timestamp) => AggregateFunc::MaxTimestamp,
        ("max", ScalarType::TimestampTz) => AggregateFunc::MaxTimestampTz,
        ("max", ScalarType::Unknown) => AggregateFunc::MaxNull,
        ("min", ScalarType::Int32) => AggregateFunc::MinInt32,
        ("min", ScalarType::Int64) => AggregateFunc::MinInt64,
        ("min", ScalarType::Float32) => AggregateFunc::MinFloat32,
        ("min", ScalarType::Float64) => AggregateFunc::MinFloat64,
        ("min", ScalarType::Decimal(_, _)) => AggregateFunc::MinDecimal,
        ("min", ScalarType::Bool) => AggregateFunc::MinBool,
        ("min", ScalarType::String) => AggregateFunc::MinString,
        ("min", ScalarType::Date) => AggregateFunc::MinDate,
        ("min", ScalarType::Timestamp) => AggregateFunc::MinTimestamp,
        ("min", ScalarType::TimestampTz) => AggregateFunc::MinTimestampTz,
        ("min", ScalarType::Unknown) => AggregateFunc::MinNull,
        ("sum", ScalarType::Int32) => AggregateFunc::SumInt32,
        ("sum", ScalarType::Int64) => AggregateFunc::SumInt64,
        ("sum", ScalarType::Float32) => AggregateFunc::SumFloat32,
        ("sum", ScalarType::Float64) => AggregateFunc::SumFloat64,
        ("sum", ScalarType::Decimal(_, _)) => AggregateFunc::SumDecimal,
        ("sum", ScalarType::Unknown) => AggregateFunc::SumNull,
        ("count", _) => AggregateFunc::Count,
        ("jsonb_agg", _) => AggregateFunc::JsonbAgg,
        other => bail!("Unimplemented function/type combo: {:?}", other),
    })
}<|MERGE_RESOLUTION|>--- conflicted
+++ resolved
@@ -3163,10 +3163,6 @@
             (Datum::Interval(i), ScalarType::Interval)
         }
         Value::Null => (Datum::Null, ScalarType::Unknown),
-<<<<<<< HEAD
-=======
-        Value::Array(_) => bail!("ARRAY literals are not supported: {}", l),
->>>>>>> 5d7d1545
     })
 }
 
