// Copyright Materialize, Inc. All rights reserved.
//
// Use of this software is governed by the Business Source License
// included in the LICENSE file.
//
// As of the Change Date specified in that file, in accordance with
// the Business Source License, use of this software will be governed
// by the Apache License, Version 2.0.

<<<<<<< HEAD
use std::time::{Duration, Instant, SystemTime, UNIX_EPOCH};

use futures::executor::block_on;
use log::{error, warn};
use rusoto_core::{HttpClient, RusotoError};
use rusoto_credential::StaticProvider;
use rusoto_kinesis::{
    GetRecordsError, GetRecordsInput, GetRecordsOutput, GetShardIteratorError,
    GetShardIteratorInput, GetShardIteratorOutput, Kinesis, KinesisClient, ListShardsInput,
    ListShardsOutput,
=======
use std::thread;
use std::time::{Duration, SystemTime, UNIX_EPOCH};

use futures::executor::block_on;
use log::warn;
use regex::Regex;
use rusoto_core::{HttpClient, Region, RusotoError};
use rusoto_credential::StaticProvider;
use rusoto_kinesis::{
    GetRecordsError, GetRecordsInput, GetRecordsOutput, GetShardIteratorInput,
    GetShardIteratorOutput, Kinesis, KinesisClient, ListShardsInput, ListShardsOutput, Shard,
>>>>>>> a7d03ed7
};

use dataflow_types::{Consistency, ExternalSourceConnector, KinesisSourceConnector, Timestamp};
use expr::SourceInstanceId;
use timely::dataflow::{Scope, Stream};

use super::util::source;
use super::{SourceStatus, SourceToken};
use crate::server::{TimestampChanges, TimestampHistories};

#[allow(clippy::too_many_arguments)]
pub fn kinesis<G>(
    scope: &G,
    name: String,
    connector: KinesisSourceConnector,
    id: SourceInstanceId,
    _advance_timestamp: bool,
    timestamp_histories: TimestampHistories,
    timestamp_tx: TimestampChanges,
    consistency: Consistency,
    read_kinesis: bool,
) -> (Stream<G, (Vec<u8>, Option<i64>)>, Option<SourceToken>)
where
    G: Scope<Timestamp = Timestamp>,
{
    let KinesisSourceConnector {
<<<<<<< HEAD
        stream_name,
        region,
        access_key,
        secret_access_key,
=======
        arn,
        access_key,
        secret_access_key,
        region,
>>>>>>> a7d03ed7
    } = connector.clone();

    // Putting source information on the Timestamp channel lets this
    // Dataflow worker communicate that it has created a source.
    let ts = if read_kinesis {
        let prev = timestamp_histories.borrow_mut().insert(id.clone(), vec![]);
        assert!(prev.is_none());
        timestamp_tx.as_ref().borrow_mut().push((
            id,
            Some((ExternalSourceConnector::Kinesis(connector), consistency)),
        ));
        Some(timestamp_tx)
    } else {
        None
    };

    let (stream, capability) = source(id, ts, scope, &name.clone(), move |info| {
        let activator = scope.activator_for(&info.address[..]);

        // Create a new AWS Kinesis Client.
        let request_dispatcher = HttpClient::new().unwrap();
        let provider = StaticProvider::new(access_key, secret_access_key, None, None);
<<<<<<< HEAD
        let client = KinesisClient::new_with(request_dispatcher, provider, region);

        // todo@jldlaughlin: Read from multiple shards! #2222
        let shards = block_on(get_shards_list(&client, &stream_name));
        let shard = match shards.shards {
            Some(shards) => match shards.len() {
                1 => Some(shards[0].clone()),
                _ => {
                    error!("Materialize currently only supports reading from a single shard. Found: {}", shards.len());
                    None
                }
            },
            None => {
                error!("Did not find any shards in Kinesis stream: {}", stream_name);
                None
            }
        };
        let mut shard_iterator = match &shard {
            Some(shard) => {
                match block_on(get_shard_iterator(
                    &client,
                    &shard.shard_id,
                    &stream_name,
                    "TRIM_HORIZON",
                )) {
                    Ok(output) => output.shard_iterator,
                    Err(rusoto_err) => {
                        // todo: Better error handling here! Not all errors mean we're done/can't progress.
                        error!("{}", rusoto_err);
                        None
                    }
                }
            }
            None => {
                // Same error as not finding a shard above.
                None
            }
        };
=======
        let r: Region = region
            .parse()
            .unwrap_or_else(|_| panic!("Failed to parse AWS region: {}", region));
        let client = KinesisClient::new_with(request_dispatcher, provider, r);

        // Get the stream's name from the provided ARN.
        let re = Regex::new(r"/(.*)").unwrap();
        let captured_match = re.captures(&arn).unwrap().get(1); // do something better?
        let stream_name = match captured_match {
            Some(m) => m.as_str(),
            None => panic!(
                "Failed to read a stream name from the provided ARN: {}",
                arn
            ),
        };

        // todo@jldlaughlin: Read from multiple shards! #2222
        let shards = block_on(get_shards_list(&client, stream_name));
        let shard = match shards.shards {
            Some(shards) => {
                if shards.len() != 1 {
                    panic!("Materialize currently only supports reading from a single shard. Found: {}", shards.len());
                }
                shards[0].clone()
            }
            None => panic!("Did not find any shards in Kinesis stream: {}", stream_name),
        };
        let shard_iterator_output = block_on(get_shard_iterator(&client, &shard, stream_name));
        let mut shard_iterator = shard_iterator_output.shard_iterator.unwrap();
>>>>>>> a7d03ed7

        move |cap, output| {
            // If reading from Kinesis takes more than 10 milliseconds,
            // pause execution and reactivate later.
            let timer = std::time::Instant::now();

<<<<<<< HEAD
            // When the next_shard_iterator is null, the shard has been closed and the
            // requested iterator does not return any more data.
            while let Some(iterator) = &shard_iterator {
                // todo: Better error handling here! Not getting a response != being done.
                let get_records_output = match block_on(get_records(&client, &iterator)) {
                    Ok(output) => {
                        shard_iterator = output.next_shard_iterator.clone();
                        output
                    }
                    Err(rusoto_err) => match rusoto_err {
                        RusotoError::Service(service_err) => match service_err {
                            GetRecordsError::ProvisionedThroughputExceeded(_s) => {
                                activator.activate_after(get_reactivation_duration(timer));
                                return SourceStatus::Alive;
                            }
                            _ => {
                                error!("{}", service_err);
                                return SourceStatus::Done;
                            }
                        },
                        _ => {
                            error!("{}", rusoto_err);
                            return SourceStatus::Done;
                        }
                    },
                };

                if let Some(millis) = get_records_output.millis_behind_latest {
=======
            let mut get_records_response = get_records_wrapper(&client, &shard_iterator);
            // When the next_shard_iterator is null, the shard has been closed and the
            // requested iterator does not return any more data.
            while let Some(iterator) = get_records_response.next_shard_iterator {
                if let Some(millis) = get_records_response.millis_behind_latest {
>>>>>>> a7d03ed7
                    if millis == 0 {
                        // This activation does the following:
                        //      1. Ensures we poll Kinesis more often than the eviction timeout (5 minutes)
                        //      2. Proactively and frequently reactivates this source, since we don't have a
                        //         smarter solution atm.
                        // todo@jldlaughlin: Improve Kinesis source activation #2195
<<<<<<< HEAD
                        activator.activate_after(get_reactivation_duration(timer));
=======
                        activator.activate_after(Duration::from_secs(5));
>>>>>>> a7d03ed7
                        return SourceStatus::Alive;
                    }
                }

<<<<<<< HEAD
                for record in get_records_output.records {
=======
                for record in get_records_response.records {
>>>>>>> a7d03ed7
                    // For now, use the system's current timestamp to downgrade
                    // capabilities.
                    // todo: Implement better offset tracking for Kinesis sources #2219
                    let cur = generate_timestamp();
                    if cur > *cap.time() {
                        cap.downgrade(&cur);
                    } else {
                        warn!(
                            "{}: Unexpected - Kinesis source capability ahead of current system time ({} > {})",
                            name, *cap.time(), cur
                        );
                    }

                    let data = record.data.as_ref().to_vec();
                    output.session(&cap).give((data, None))
                }

<<<<<<< HEAD
                if timer.elapsed().as_millis() > 10 {
=======
                if timer.elapsed().as_millis() > 100 {
>>>>>>> a7d03ed7
                    // We didn't drain the entire queue, so indicate that we
                    // should run again. We suppress the activation when the
                    // queue is drained, as in that case librdkafka is
                    // configured to unpark our thread when a new message
                    // arrives.
<<<<<<< HEAD
                    activator.activate_after(get_reactivation_duration(timer));
=======
                    activator.activate();
>>>>>>> a7d03ed7
                    return SourceStatus::Alive;
                }
                // Each Kinesis shard can support up to 5 read requests per second.
                // This will throttle ourselves.
<<<<<<< HEAD
                activator.activate_after(get_reactivation_duration(timer));
=======
                thread::sleep(Duration::from_millis(200));
                shard_iterator = iterator;
                get_records_response = get_records_wrapper(&client, &shard_iterator);
>>>>>>> a7d03ed7
            }
            SourceStatus::Done
        }
    });

    if read_kinesis {
        (stream, Some(capability))
    } else {
        (stream, None)
    }
}

<<<<<<< HEAD
// Each Kinesis shard can support up to 5 read requests
// per second. This delay in activation should help
// throttle ourselves.
fn get_reactivation_duration(timer: Instant) -> Duration {
    let elapsed = timer.elapsed();
    if elapsed.as_millis() >= 200 {
        Duration::from_millis(0)
    } else {
        Duration::from_millis(200) - elapsed
    }
}

=======
>>>>>>> a7d03ed7
fn generate_timestamp() -> u64 {
    let start = SystemTime::now();
    start
        .duration_since(UNIX_EPOCH)
        .expect("Time went backwards")
        .as_millis() as u64
}

<<<<<<< HEAD
=======
fn get_records_wrapper(client: &KinesisClient, shard_iterator: &str) -> GetRecordsOutput {
    let result = block_on(get_records(client, shard_iterator));
    match result {
        Ok(get_records_output) => get_records_output,
        Err(e) => match e {
            RusotoError::Service(service_err) => match service_err {
                GetRecordsError::ProvisionedThroughputExceeded(_s) => {
                    thread::sleep(Duration::from_secs(1));
                    get_records_wrapper(client, shard_iterator)
                }
                _ => panic!(service_err),
            },
            _ => panic!(e),
        },
    }
}

>>>>>>> a7d03ed7
async fn get_records(
    client: &KinesisClient,
    shard_iterator: &str,
) -> Result<GetRecordsOutput, RusotoError<GetRecordsError>> {
    let get_records_input = GetRecordsInput {
        limit: None,
        shard_iterator: String::from(shard_iterator),
    };
    client.get_records(get_records_input).await
}

async fn get_shard_iterator(
    client: &KinesisClient,
<<<<<<< HEAD
    shard_id: &str,
    stream_name: &str,
    iterator_type: &str,
) -> Result<GetShardIteratorOutput, RusotoError<GetShardIteratorError>> {
    let get_shard_iterator = GetShardIteratorInput {
        shard_id: String::from(shard_id),
        shard_iterator_type: String::from(iterator_type),
=======
    shard: &Shard,
    stream_name: &str,
) -> GetShardIteratorOutput {
    let get_shard_iterator = GetShardIteratorInput {
        shard_id: shard.shard_id.clone(),
        shard_iterator_type: String::from("TRIM_HORIZON"),
>>>>>>> a7d03ed7
        starting_sequence_number: None,
        stream_name: String::from(stream_name),
        timestamp: None,
    };
<<<<<<< HEAD
    client.get_shard_iterator(get_shard_iterator).await
=======
    client.get_shard_iterator(get_shard_iterator).await.unwrap()
>>>>>>> a7d03ed7
}

async fn get_shards_list(client: &KinesisClient, stream_name: &str) -> ListShardsOutput {
    let list_shards_input = ListShardsInput {
        exclusive_start_shard_id: None,
        max_results: None,
        next_token: None,
        stream_creation_timestamp: None,
        stream_name: Some(String::from(stream_name)),
    };
    client.list_shards(list_shards_input).await.unwrap()
}<|MERGE_RESOLUTION|>--- conflicted
+++ resolved
@@ -7,7 +7,6 @@
 // the Business Source License, use of this software will be governed
 // by the Apache License, Version 2.0.
 
-<<<<<<< HEAD
 use std::time::{Duration, Instant, SystemTime, UNIX_EPOCH};
 
 use futures::executor::block_on;
@@ -18,19 +17,6 @@
     GetRecordsError, GetRecordsInput, GetRecordsOutput, GetShardIteratorError,
     GetShardIteratorInput, GetShardIteratorOutput, Kinesis, KinesisClient, ListShardsInput,
     ListShardsOutput,
-=======
-use std::thread;
-use std::time::{Duration, SystemTime, UNIX_EPOCH};
-
-use futures::executor::block_on;
-use log::warn;
-use regex::Regex;
-use rusoto_core::{HttpClient, Region, RusotoError};
-use rusoto_credential::StaticProvider;
-use rusoto_kinesis::{
-    GetRecordsError, GetRecordsInput, GetRecordsOutput, GetShardIteratorInput,
-    GetShardIteratorOutput, Kinesis, KinesisClient, ListShardsInput, ListShardsOutput, Shard,
->>>>>>> a7d03ed7
 };
 
 use dataflow_types::{Consistency, ExternalSourceConnector, KinesisSourceConnector, Timestamp};
@@ -57,17 +43,10 @@
     G: Scope<Timestamp = Timestamp>,
 {
     let KinesisSourceConnector {
-<<<<<<< HEAD
         stream_name,
         region,
         access_key,
         secret_access_key,
-=======
-        arn,
-        access_key,
-        secret_access_key,
-        region,
->>>>>>> a7d03ed7
     } = connector.clone();
 
     // Putting source information on the Timestamp channel lets this
@@ -90,7 +69,6 @@
         // Create a new AWS Kinesis Client.
         let request_dispatcher = HttpClient::new().unwrap();
         let provider = StaticProvider::new(access_key, secret_access_key, None, None);
-<<<<<<< HEAD
         let client = KinesisClient::new_with(request_dispatcher, provider, region);
 
         // todo@jldlaughlin: Read from multiple shards! #2222
@@ -129,44 +107,12 @@
                 None
             }
         };
-=======
-        let r: Region = region
-            .parse()
-            .unwrap_or_else(|_| panic!("Failed to parse AWS region: {}", region));
-        let client = KinesisClient::new_with(request_dispatcher, provider, r);
-
-        // Get the stream's name from the provided ARN.
-        let re = Regex::new(r"/(.*)").unwrap();
-        let captured_match = re.captures(&arn).unwrap().get(1); // do something better?
-        let stream_name = match captured_match {
-            Some(m) => m.as_str(),
-            None => panic!(
-                "Failed to read a stream name from the provided ARN: {}",
-                arn
-            ),
-        };
-
-        // todo@jldlaughlin: Read from multiple shards! #2222
-        let shards = block_on(get_shards_list(&client, stream_name));
-        let shard = match shards.shards {
-            Some(shards) => {
-                if shards.len() != 1 {
-                    panic!("Materialize currently only supports reading from a single shard. Found: {}", shards.len());
-                }
-                shards[0].clone()
-            }
-            None => panic!("Did not find any shards in Kinesis stream: {}", stream_name),
-        };
-        let shard_iterator_output = block_on(get_shard_iterator(&client, &shard, stream_name));
-        let mut shard_iterator = shard_iterator_output.shard_iterator.unwrap();
->>>>>>> a7d03ed7
 
         move |cap, output| {
             // If reading from Kinesis takes more than 10 milliseconds,
             // pause execution and reactivate later.
             let timer = std::time::Instant::now();
 
-<<<<<<< HEAD
             // When the next_shard_iterator is null, the shard has been closed and the
             // requested iterator does not return any more data.
             while let Some(iterator) = &shard_iterator {
@@ -195,33 +141,19 @@
                 };
 
                 if let Some(millis) = get_records_output.millis_behind_latest {
-=======
-            let mut get_records_response = get_records_wrapper(&client, &shard_iterator);
-            // When the next_shard_iterator is null, the shard has been closed and the
-            // requested iterator does not return any more data.
-            while let Some(iterator) = get_records_response.next_shard_iterator {
-                if let Some(millis) = get_records_response.millis_behind_latest {
->>>>>>> a7d03ed7
                     if millis == 0 {
                         // This activation does the following:
                         //      1. Ensures we poll Kinesis more often than the eviction timeout (5 minutes)
                         //      2. Proactively and frequently reactivates this source, since we don't have a
                         //         smarter solution atm.
                         // todo@jldlaughlin: Improve Kinesis source activation #2195
-<<<<<<< HEAD
                         activator.activate_after(get_reactivation_duration(timer));
-=======
-                        activator.activate_after(Duration::from_secs(5));
->>>>>>> a7d03ed7
                         return SourceStatus::Alive;
                     }
                 }
 
-<<<<<<< HEAD
                 for record in get_records_output.records {
-=======
-                for record in get_records_response.records {
->>>>>>> a7d03ed7
+                    dbg!(&record);
                     // For now, use the system's current timestamp to downgrade
                     // capabilities.
                     // todo: Implement better offset tracking for Kinesis sources #2219
@@ -239,32 +171,18 @@
                     output.session(&cap).give((data, None))
                 }
 
-<<<<<<< HEAD
                 if timer.elapsed().as_millis() > 10 {
-=======
-                if timer.elapsed().as_millis() > 100 {
->>>>>>> a7d03ed7
                     // We didn't drain the entire queue, so indicate that we
                     // should run again. We suppress the activation when the
                     // queue is drained, as in that case librdkafka is
                     // configured to unpark our thread when a new message
                     // arrives.
-<<<<<<< HEAD
                     activator.activate_after(get_reactivation_duration(timer));
-=======
-                    activator.activate();
->>>>>>> a7d03ed7
                     return SourceStatus::Alive;
                 }
                 // Each Kinesis shard can support up to 5 read requests per second.
                 // This will throttle ourselves.
-<<<<<<< HEAD
                 activator.activate_after(get_reactivation_duration(timer));
-=======
-                thread::sleep(Duration::from_millis(200));
-                shard_iterator = iterator;
-                get_records_response = get_records_wrapper(&client, &shard_iterator);
->>>>>>> a7d03ed7
             }
             SourceStatus::Done
         }
@@ -277,7 +195,6 @@
     }
 }
 
-<<<<<<< HEAD
 // Each Kinesis shard can support up to 5 read requests
 // per second. This delay in activation should help
 // throttle ourselves.
@@ -290,8 +207,6 @@
     }
 }
 
-=======
->>>>>>> a7d03ed7
 fn generate_timestamp() -> u64 {
     let start = SystemTime::now();
     start
@@ -300,26 +215,6 @@
         .as_millis() as u64
 }
 
-<<<<<<< HEAD
-=======
-fn get_records_wrapper(client: &KinesisClient, shard_iterator: &str) -> GetRecordsOutput {
-    let result = block_on(get_records(client, shard_iterator));
-    match result {
-        Ok(get_records_output) => get_records_output,
-        Err(e) => match e {
-            RusotoError::Service(service_err) => match service_err {
-                GetRecordsError::ProvisionedThroughputExceeded(_s) => {
-                    thread::sleep(Duration::from_secs(1));
-                    get_records_wrapper(client, shard_iterator)
-                }
-                _ => panic!(service_err),
-            },
-            _ => panic!(e),
-        },
-    }
-}
-
->>>>>>> a7d03ed7
 async fn get_records(
     client: &KinesisClient,
     shard_iterator: &str,
@@ -333,7 +228,6 @@
 
 async fn get_shard_iterator(
     client: &KinesisClient,
-<<<<<<< HEAD
     shard_id: &str,
     stream_name: &str,
     iterator_type: &str,
@@ -341,23 +235,11 @@
     let get_shard_iterator = GetShardIteratorInput {
         shard_id: String::from(shard_id),
         shard_iterator_type: String::from(iterator_type),
-=======
-    shard: &Shard,
-    stream_name: &str,
-) -> GetShardIteratorOutput {
-    let get_shard_iterator = GetShardIteratorInput {
-        shard_id: shard.shard_id.clone(),
-        shard_iterator_type: String::from("TRIM_HORIZON"),
->>>>>>> a7d03ed7
         starting_sequence_number: None,
         stream_name: String::from(stream_name),
         timestamp: None,
     };
-<<<<<<< HEAD
     client.get_shard_iterator(get_shard_iterator).await
-=======
-    client.get_shard_iterator(get_shard_iterator).await.unwrap()
->>>>>>> a7d03ed7
 }
 
 async fn get_shards_list(client: &KinesisClient, stream_name: &str) -> ListShardsOutput {
